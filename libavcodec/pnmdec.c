/*
 * PNM image format
 * Copyright (c) 2002, 2003 Fabrice Bellard
 *
 * This file is part of FFmpeg.
 *
 * FFmpeg is free software; you can redistribute it and/or
 * modify it under the terms of the GNU Lesser General Public
 * License as published by the Free Software Foundation; either
 * version 2.1 of the License, or (at your option) any later version.
 *
 * FFmpeg is distributed in the hope that it will be useful,
 * but WITHOUT ANY WARRANTY; without even the implied warranty of
 * MERCHANTABILITY or FITNESS FOR A PARTICULAR PURPOSE.  See the GNU
 * Lesser General Public License for more details.
 *
 * You should have received a copy of the GNU Lesser General Public
 * License along with FFmpeg; if not, write to the Free Software
 * Foundation, Inc., 51 Franklin Street, Fifth Floor, Boston, MA 02110-1301 USA
 */

#include "avcodec.h"
#include "put_bits.h"
#include "pnm.h"


static int pnm_decode_frame(AVCodecContext *avctx, void *data,
                            int *data_size, AVPacket *avpkt)
{
    const uint8_t *buf   = avpkt->data;
    int buf_size         = avpkt->size;
    PNMContext * const s = avctx->priv_data;
    AVFrame *picture     = data;
<<<<<<< HEAD
    AVFrame * const p    = (AVFrame*)&s->picture;
    int i, j, n, linesize, h, upgrade = 0, is_mono = 0;
=======
    AVFrame * const p    = &s->picture;
    int i, j, n, linesize, h, upgrade = 0;
>>>>>>> 9d87374e
    unsigned char *ptr;
    int components, sample_len;

    s->bytestream_start =
    s->bytestream       = buf;
    s->bytestream_end   = buf + buf_size;

    if (ff_pnm_decode_header(avctx, s) < 0)
        return -1;

    if (p->data[0])
        avctx->release_buffer(avctx, p);

    p->reference = 0;
    if (avctx->get_buffer(avctx, p) < 0) {
        av_log(avctx, AV_LOG_ERROR, "get_buffer() failed\n");
        return -1;
    }
    p->pict_type = AV_PICTURE_TYPE_I;
    p->key_frame = 1;

    switch (avctx->pix_fmt) {
    default:
        return -1;
    case PIX_FMT_RGBA64BE:
        n = avctx->width * 8;
        components=4;
        sample_len=16;
        goto do_read;
    case PIX_FMT_RGB48BE:
        n = avctx->width * 6;
        components=3;
        sample_len=16;
        goto do_read;
    case PIX_FMT_RGBA:
        n = avctx->width * 4;
        components=4;
        sample_len=8;
        goto do_read;
    case PIX_FMT_RGB24:
        n = avctx->width * 3;
        components=3;
        sample_len=8;
        goto do_read;
    case PIX_FMT_GRAY8:
        n = avctx->width;
        components=1;
        sample_len=8;
        if (s->maxval < 255)
            upgrade = 1;
        goto do_read;
    case PIX_FMT_GRAY8A:
        n = avctx->width * 2;
        components=2;
        sample_len=8;
        goto do_read;
    case PIX_FMT_GRAY16BE:
    case PIX_FMT_GRAY16LE:
        n = avctx->width * 2;
        components=1;
        sample_len=16;
        if (s->maxval < 65535)
            upgrade = 2;
        goto do_read;
    case PIX_FMT_MONOWHITE:
    case PIX_FMT_MONOBLACK:
        n = (avctx->width + 7) >> 3;
        components=1;
        sample_len=1;
        is_mono = 1;
    do_read:
        ptr      = p->data[0];
        linesize = p->linesize[0];
        if (s->bytestream + n * avctx->height > s->bytestream_end)
            return -1;
        if(s->type < 4 || (is_mono && s->type==7)){
            for (i=0; i<avctx->height; i++) {
                PutBitContext pb;
                init_put_bits(&pb, ptr, linesize);
                for(j=0; j<avctx->width * components; j++){
                    unsigned int c=0;
                    int v=0;
                    if(s->type < 4)
                    while(s->bytestream < s->bytestream_end && (*s->bytestream < '0' || *s->bytestream > '9' ))
                        s->bytestream++;
                    if(s->bytestream >= s->bytestream_end)
                        return -1;
                    if (is_mono) {
                        /* read a single digit */
                        v = (*s->bytestream++)&1;
                    } else {
                        /* read a sequence of digits */
                        do {
                            v = 10*v + c;
                            c = (*s->bytestream++) - '0';
                        } while (c <= 9);
                    }
                    put_bits(&pb, sample_len, (((1<<sample_len)-1)*v + (s->maxval>>1))/s->maxval);
                }
                flush_put_bits(&pb);
                ptr+= linesize;
            }
        }else{
        for (i = 0; i < avctx->height; i++) {
            if (!upgrade)
                memcpy(ptr, s->bytestream, n);
            else if (upgrade == 1) {
                unsigned int j, f = (255 * 128 + s->maxval / 2) / s->maxval;
                for (j = 0; j < n; j++)
                    ptr[j] = (s->bytestream[j] * f + 64) >> 7;
            } else if (upgrade == 2) {
                unsigned int j, v, f = (65535 * 32768 + s->maxval / 2) / s->maxval;
                for (j = 0; j < n / 2; j++) {
                    v = av_be2ne16(((uint16_t *)s->bytestream)[j]);
                    ((uint16_t *)ptr)[j] = (v * f + 16384) >> 15;
                }
            }
            s->bytestream += n;
            ptr           += linesize;
        }
        }
        break;
    case PIX_FMT_YUV420P:
        {
            unsigned char *ptr1, *ptr2;

            n        = avctx->width;
            ptr      = p->data[0];
            linesize = p->linesize[0];
            if (s->bytestream + n * avctx->height * 3 / 2 > s->bytestream_end)
                return -1;
            for (i = 0; i < avctx->height; i++) {
                memcpy(ptr, s->bytestream, n);
                s->bytestream += n;
                ptr           += linesize;
            }
            ptr1 = p->data[1];
            ptr2 = p->data[2];
            n >>= 1;
            h = avctx->height >> 1;
            for (i = 0; i < h; i++) {
                memcpy(ptr1, s->bytestream, n);
                s->bytestream += n;
                memcpy(ptr2, s->bytestream, n);
                s->bytestream += n;
                ptr1 += p->linesize[1];
                ptr2 += p->linesize[2];
            }
        }
        break;
    }
    *picture   = s->picture;
    *data_size = sizeof(AVPicture);

    return s->bytestream - s->bytestream_start;
}


#if CONFIG_PGM_DECODER
AVCodec ff_pgm_decoder = {
    .name           = "pgm",
    .type           = AVMEDIA_TYPE_VIDEO,
    .id             = CODEC_ID_PGM,
    .priv_data_size = sizeof(PNMContext),
    .init           = ff_pnm_init,
    .close          = ff_pnm_end,
    .decode         = pnm_decode_frame,
    .capabilities   = CODEC_CAP_DR1,
    .long_name = NULL_IF_CONFIG_SMALL("PGM (Portable GrayMap) image"),
};
#endif

#if CONFIG_PGMYUV_DECODER
AVCodec ff_pgmyuv_decoder = {
    .name           = "pgmyuv",
    .type           = AVMEDIA_TYPE_VIDEO,
    .id             = CODEC_ID_PGMYUV,
    .priv_data_size = sizeof(PNMContext),
    .init           = ff_pnm_init,
    .close          = ff_pnm_end,
    .decode         = pnm_decode_frame,
    .capabilities   = CODEC_CAP_DR1,
    .long_name = NULL_IF_CONFIG_SMALL("PGMYUV (Portable GrayMap YUV) image"),
};
#endif

#if CONFIG_PPM_DECODER
AVCodec ff_ppm_decoder = {
    .name           = "ppm",
    .type           = AVMEDIA_TYPE_VIDEO,
    .id             = CODEC_ID_PPM,
    .priv_data_size = sizeof(PNMContext),
    .init           = ff_pnm_init,
    .close          = ff_pnm_end,
    .decode         = pnm_decode_frame,
    .capabilities   = CODEC_CAP_DR1,
    .long_name = NULL_IF_CONFIG_SMALL("PPM (Portable PixelMap) image"),
};
#endif

#if CONFIG_PBM_DECODER
AVCodec ff_pbm_decoder = {
    .name           = "pbm",
    .type           = AVMEDIA_TYPE_VIDEO,
    .id             = CODEC_ID_PBM,
    .priv_data_size = sizeof(PNMContext),
    .init           = ff_pnm_init,
    .close          = ff_pnm_end,
    .decode         = pnm_decode_frame,
    .capabilities   = CODEC_CAP_DR1,
    .long_name = NULL_IF_CONFIG_SMALL("PBM (Portable BitMap) image"),
};
#endif

#if CONFIG_PAM_DECODER
AVCodec ff_pam_decoder = {
    .name           = "pam",
    .type           = AVMEDIA_TYPE_VIDEO,
    .id             = CODEC_ID_PAM,
    .priv_data_size = sizeof(PNMContext),
    .init           = ff_pnm_init,
    .close          = ff_pnm_end,
    .decode         = pnm_decode_frame,
    .capabilities   = CODEC_CAP_DR1,
    .long_name = NULL_IF_CONFIG_SMALL("PAM (Portable AnyMap) image"),
};
#endif<|MERGE_RESOLUTION|>--- conflicted
+++ resolved
@@ -31,13 +31,8 @@
     int buf_size         = avpkt->size;
     PNMContext * const s = avctx->priv_data;
     AVFrame *picture     = data;
-<<<<<<< HEAD
-    AVFrame * const p    = (AVFrame*)&s->picture;
+    AVFrame * const p    = &s->picture;
     int i, j, n, linesize, h, upgrade = 0, is_mono = 0;
-=======
-    AVFrame * const p    = &s->picture;
-    int i, j, n, linesize, h, upgrade = 0;
->>>>>>> 9d87374e
     unsigned char *ptr;
     int components, sample_len;
 
