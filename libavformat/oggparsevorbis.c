--- conflicted
+++ resolved
@@ -212,12 +212,6 @@
     struct oggvorbis_private *priv;
     int pkt_type = os->buf[os->pstart];
 
-<<<<<<< HEAD
-    if (!(pkt_type & 1))
-        return os->private ? 0 : -1;
-
-=======
->>>>>>> cbc6ded5
     if (!os->private) {
         os->private = av_mallocz(sizeof(struct oggvorbis_private));
         if (!os->private)
