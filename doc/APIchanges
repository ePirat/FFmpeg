--- conflicted
+++ resolved
@@ -15,15 +15,11 @@
 
 API changes, most recent first:
 
-<<<<<<< HEAD
-2015-09-29 - xxxxxxx - lavc 57.3.100 / lavc 57.2.0 - avcodec.h
-=======
-2015-xx-xx - xxxxxxx - lavu 55.2.0 - dict.h
+2015-10-14 - xxxxxxx - lavu 55.4.100 / lavu 55.2.0 - dict.h
   Change return type of av_dict_copy() from void to int, so that a proper
   error code can be reported.
 
-2015-xx-xx - xxxxxxx - lavc 57.0.0 - avcodec.h
->>>>>>> 11c5f438
+2015-09-29 - xxxxxxx - lavc 57.3.100 / lavc 57.2.0 - avcodec.h
   Change type of AVPacket.duration from int to int64_t.
 
 2015-09-17 - xxxxxxx - lavc 57.3.100 / lavc 57.2.0 - d3d11va.h
