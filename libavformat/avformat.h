/*
 * copyright (c) 2001 Fabrice Bellard
 *
 * This file is part of FFmpeg.
 *
 * FFmpeg is free software; you can redistribute it and/or
 * modify it under the terms of the GNU Lesser General Public
 * License as published by the Free Software Foundation; either
 * version 2.1 of the License, or (at your option) any later version.
 *
 * FFmpeg is distributed in the hope that it will be useful,
 * but WITHOUT ANY WARRANTY; without even the implied warranty of
 * MERCHANTABILITY or FITNESS FOR A PARTICULAR PURPOSE.  See the GNU
 * Lesser General Public License for more details.
 *
 * You should have received a copy of the GNU Lesser General Public
 * License along with FFmpeg; if not, write to the Free Software
 * Foundation, Inc., 51 Franklin Street, Fifth Floor, Boston, MA 02110-1301 USA
 */

#ifndef AVFORMAT_AVFORMAT_H
#define AVFORMAT_AVFORMAT_H


/**
 * I return the LIBAVFORMAT_VERSION_INT constant.  You got
 * a fucking problem with that, douchebag?
 */
unsigned avformat_version(void);

/**
 * Return the libavformat build-time configuration.
 */
const char *avformat_configuration(void);

/**
 * Return the libavformat license.
 */
const char *avformat_license(void);

#include <time.h>
#include <stdio.h>  /* FILE */
#include "libavcodec/avcodec.h"

#include "avio.h"
#include "libavformat/version.h"

struct AVFormatContext;


/*
 * Public Metadata API.
 * The metadata API allows libavformat to export metadata tags to a client
 * application using a sequence of key/value pairs. Like all strings in FFmpeg,
 * metadata must be stored as UTF-8 encoded Unicode. Note that metadata
 * exported by demuxers isn't checked to be valid UTF-8 in most cases.
 * Important concepts to keep in mind:
 * 1. Keys are unique; there can never be 2 tags with the same key. This is
 *    also meant semantically, i.e., a demuxer should not knowingly produce
 *    several keys that are literally different but semantically identical.
 *    E.g., key=Author5, key=Author6. In this example, all authors must be
 *    placed in the same tag.
 * 2. Metadata is flat, not hierarchical; there are no subtags. If you
 *    want to store, e.g., the email address of the child of producer Alice
 *    and actor Bob, that could have key=alice_and_bobs_childs_email_address.
 * 3. Several modifiers can be applied to the tag name. This is done by
 *    appending a dash character ('-') and the modifier name in the order
 *    they appear in the list below -- e.g. foo-eng-sort, not foo-sort-eng.
 *    a) language -- a tag whose value is localized for a particular language
 *       is appended with the ISO 639-2/B 3-letter language code.
 *       For example: Author-ger=Michael, Author-eng=Mike
 *       The original/default language is in the unqualified "Author" tag.
 *       A demuxer should set a default if it sets any translated tag.
 *    b) sorting  -- a modified version of a tag that should be used for
 *       sorting will have '-sort' appended. E.g. artist="The Beatles",
 *       artist-sort="Beatles, The".
 *
 * 4. Demuxers attempt to export metadata in a generic format, however tags
 *    with no generic equivalents are left as they are stored in the container.
 *    Follows a list of generic tag names:
 *
 * album        -- name of the set this work belongs to
 * album_artist -- main creator of the set/album, if different from artist.
 *                 e.g. "Various Artists" for compilation albums.
 * artist       -- main creator of the work
 * comment      -- any additional description of the file.
 * composer     -- who composed the work, if different from artist.
 * copyright    -- name of copyright holder.
 * creation_time-- date when the file was created, preferably in ISO 8601.
 * date         -- date when the work was created, preferably in ISO 8601.
 * disc         -- number of a subset, e.g. disc in a multi-disc collection.
 * encoder      -- name/settings of the software/hardware that produced the file.
 * encoded_by   -- person/group who created the file.
 * filename     -- original name of the file.
 * genre        -- <self-evident>.
 * language     -- main language in which the work is performed, preferably
 *                 in ISO 639-2 format. Multiple languages can be specified by
 *                 separating them with commas.
 * performer    -- artist who performed the work, if different from artist.
 *                 E.g for "Also sprach Zarathustra", artist would be "Richard
 *                 Strauss" and performer "London Philharmonic Orchestra".
 * publisher    -- name of the label/publisher.
 * service_name     -- name of the service in broadcasting (channel name).
 * service_provider -- name of the service provider in broadcasting.
 * title        -- name of the work.
 * track        -- number of this work in the set, can be in form current/total.
 * variant_bitrate -- the total bitrate of the bitrate variant that the current stream is part of
 */

#define AV_METADATA_MATCH_CASE      1
#define AV_METADATA_IGNORE_SUFFIX   2
#define AV_METADATA_DONT_STRDUP_KEY 4
#define AV_METADATA_DONT_STRDUP_VAL 8
#define AV_METADATA_DONT_OVERWRITE 16   ///< Don't overwrite existing tags.

typedef struct {
    char *key;
    char *value;
}AVMetadataTag;

typedef struct AVMetadata AVMetadata;
#if FF_API_OLD_METADATA2
typedef struct AVMetadataConv AVMetadataConv;
#endif

/**
 * Get a metadata element with matching key.
 *
 * @param prev Set to the previous matching element to find the next.
 *             If set to NULL the first matching element is returned.
 * @param flags Allows case as well as suffix-insensitive comparisons.
 * @return Found tag or NULL, changing key or value leads to undefined behavior.
 */
AVMetadataTag *
av_metadata_get(AVMetadata *m, const char *key, const AVMetadataTag *prev, int flags);

#if FF_API_OLD_METADATA
/**
 * Set the given tag in *pm, overwriting an existing tag.
 *
 * @param pm pointer to a pointer to a metadata struct. If *pm is NULL
 * a metadata struct is allocated and put in *pm.
 * @param key tag key to add to *pm (will be av_strduped)
 * @param value tag value to add to *pm (will be av_strduped)
 * @return >= 0 on success otherwise an error code <0
 * @deprecated Use av_metadata_set2() instead.
 */
attribute_deprecated int av_metadata_set(AVMetadata **pm, const char *key, const char *value);
#endif

/**
 * Set the given tag in *pm, overwriting an existing tag.
 *
 * @param pm pointer to a pointer to a metadata struct. If *pm is NULL
 * a metadata struct is allocated and put in *pm.
 * @param key tag key to add to *pm (will be av_strduped depending on flags)
 * @param value tag value to add to *pm (will be av_strduped depending on flags).
 *        Passing a NULL value will cause an existing tag to be deleted.
 * @return >= 0 on success otherwise an error code <0
 */
int av_metadata_set2(AVMetadata **pm, const char *key, const char *value, int flags);

#if FF_API_OLD_METADATA2
/**
 * This function is provided for compatibility reason and currently does nothing.
 */
attribute_deprecated void av_metadata_conv(struct AVFormatContext *ctx, const AVMetadataConv *d_conv,
                                                                        const AVMetadataConv *s_conv);
#endif

/**
 * Copy metadata from one AVMetadata struct into another.
 * @param dst pointer to a pointer to a AVMetadata struct. If *dst is NULL,
 *            this function will allocate a struct for you and put it in *dst
 * @param src pointer to source AVMetadata struct
 * @param flags flags to use when setting metadata in *dst
 * @note metadata is read using the AV_METADATA_IGNORE_SUFFIX flag
 */
void av_metadata_copy(AVMetadata **dst, AVMetadata *src, int flags);

/**
 * Free all the memory allocated for an AVMetadata struct.
 */
void av_metadata_free(AVMetadata **m);


/* packet functions */


/**
 * Allocate and read the payload of a packet and initialize its
 * fields with default values.
 *
 * @param pkt packet
 * @param size desired payload size
 * @return >0 (read size) if OK, AVERROR_xxx otherwise
 */
int av_get_packet(AVIOContext *s, AVPacket *pkt, int size);


/**
 * Read data and append it to the current content of the AVPacket.
 * If pkt->size is 0 this is identical to av_get_packet.
 * Note that this uses av_grow_packet and thus involves a realloc
 * which is inefficient. Thus this function should only be used
 * when there is no reasonable way to know (an upper bound of)
 * the final size.
 *
 * @param pkt packet
 * @param size amount of data to read
 * @return >0 (read size) if OK, AVERROR_xxx otherwise, previous data
 *         will not be lost even if an error occurs.
 */
int av_append_packet(AVIOContext *s, AVPacket *pkt, int size);

/*************************************************/
/* fractional numbers for exact pts handling */

/**
 * The exact value of the fractional number is: 'val + num / den'.
 * num is assumed to be 0 <= num < den.
 */
typedef struct AVFrac {
    int64_t val, num, den;
} AVFrac;

/*************************************************/
/* input/output formats */

struct AVCodecTag;

/**
 * This structure contains the data a format has to probe a file.
 */
typedef struct AVProbeData {
    const char *filename;
    unsigned char *buf; /**< Buffer must have AVPROBE_PADDING_SIZE of extra allocated bytes filled with zero. */
    int buf_size;       /**< Size of buf except extra allocated bytes */
} AVProbeData;

#define AVPROBE_SCORE_MAX 100               ///< maximum score, half of that is used for file-extension-based detection
#define AVPROBE_PADDING_SIZE 32             ///< extra allocated bytes at the end of the probe buffer

typedef struct AVFormatParameters {
    AVRational time_base;
    int sample_rate;
    int channels;
    int width;
    int height;
    enum PixelFormat pix_fmt;
    int channel; /**< Used to select DV channel. */
    const char *standard; /**< TV standard, NTSC, PAL, SECAM */
    unsigned int mpeg2ts_raw:1;  /**< Force raw MPEG-2 transport stream output, if possible. */
    unsigned int mpeg2ts_compute_pcr:1; /**< Compute exact PCR for each transport
                                            stream packet (only meaningful if
                                            mpeg2ts_raw is TRUE). */
    unsigned int initial_pause:1;       /**< Do not begin to play the stream
                                            immediately (RTSP only). */
    unsigned int prealloced_context:1;
#if FF_API_PARAMETERS_CODEC_ID
    attribute_deprecated enum CodecID video_codec_id;
    attribute_deprecated enum CodecID audio_codec_id;
#endif
} AVFormatParameters;

//! Demuxer will use avio_open, no opened file should be provided by the caller.
#define AVFMT_NOFILE        0x0001
#define AVFMT_NEEDNUMBER    0x0002 /**< Needs '%d' in filename. */
#define AVFMT_SHOW_IDS      0x0008 /**< Show format stream IDs numbers. */
#define AVFMT_RAWPICTURE    0x0020 /**< Format wants AVPicture structure for
                                      raw picture data. */
#define AVFMT_GLOBALHEADER  0x0040 /**< Format wants global header. */
#define AVFMT_NOTIMESTAMPS  0x0080 /**< Format does not need / have any timestamps. */
#define AVFMT_GENERIC_INDEX 0x0100 /**< Use generic index building code. */
#define AVFMT_TS_DISCONT    0x0200 /**< Format allows timestamp discontinuities. Note, muxers always require valid (monotone) timestamps */
#define AVFMT_VARIABLE_FPS  0x0400 /**< Format allows variable fps. */
#define AVFMT_NODIMENSIONS  0x0800 /**< Format does not need width/height */
#define AVFMT_NOSTREAMS     0x1000 /**< Format does not require any streams */

typedef struct AVOutputFormat {
    const char *name;
    /**
     * Descriptive name for the format, meant to be more human-readable
     * than name. You should use the NULL_IF_CONFIG_SMALL() macro
     * to define it.
     */
    const char *long_name;
    const char *mime_type;
    const char *extensions; /**< comma-separated filename extensions */
    /**
     * size of private data so that it can be allocated in the wrapper
     */
    int priv_data_size;
    /* output support */
    enum CodecID audio_codec; /**< default audio codec */
    enum CodecID video_codec; /**< default video codec */
    int (*write_header)(struct AVFormatContext *);
    int (*write_packet)(struct AVFormatContext *, AVPacket *pkt);
    int (*write_trailer)(struct AVFormatContext *);
    /**
     * can use flags: AVFMT_NOFILE, AVFMT_NEEDNUMBER, AVFMT_RAWPICTURE,
     * AVFMT_GLOBALHEADER, AVFMT_NOTIMESTAMPS, AVFMT_VARIABLE_FPS,
     * AVFMT_NODIMENSIONS, AVFMT_NOSTREAMS
     */
    int flags;

    void *dummy;

    int (*interleave_packet)(struct AVFormatContext *, AVPacket *out,
                             AVPacket *in, int flush);

    /**
     * List of supported codec_id-codec_tag pairs, ordered by "better
     * choice first". The arrays are all terminated by CODEC_ID_NONE.
     */
    const struct AVCodecTag * const *codec_tag;

    enum CodecID subtitle_codec; /**< default subtitle codec */

#if FF_API_OLD_METADATA2
    const AVMetadataConv *metadata_conv;
#endif

    const AVClass *priv_class; ///< AVClass for the private context

    /* private fields */
    struct AVOutputFormat *next;
} AVOutputFormat;

typedef struct AVInputFormat {
    /**
     * A comma separated list of short names for the format. New names
     * may be appended with a minor bump.
     */
    const char *name;

    /**
     * Descriptive name for the format, meant to be more human-readable
     * than name. You should use the NULL_IF_CONFIG_SMALL() macro
     * to define it.
     */
    const char *long_name;

    /**
     * Size of private data so that it can be allocated in the wrapper.
     */
    int priv_data_size;

    /**
     * Tell if a given file has a chance of being parsed as this format.
     * The buffer provided is guaranteed to be AVPROBE_PADDING_SIZE bytes
     * big so you do not have to check for that unless you need more.
     */
    int (*read_probe)(AVProbeData *);

    /**
     * Read the format header and initialize the AVFormatContext
     * structure. Return 0 if OK. 'ap' if non-NULL contains
     * additional parameters. Only used in raw format right
     * now. 'av_new_stream' should be called to create new streams.
     */
    int (*read_header)(struct AVFormatContext *,
                       AVFormatParameters *ap);

    /**
     * Read one packet and put it in 'pkt'. pts and flags are also
     * set. 'av_new_stream' can be called only if the flag
     * AVFMTCTX_NOHEADER is used and only in the calling thread (not in a
     * background thread).
     * @return 0 on success, < 0 on error.
     *         When returning an error, pkt must not have been allocated
     *         or must be freed before returning
     */
    int (*read_packet)(struct AVFormatContext *, AVPacket *pkt);

    /**
     * Close the stream. The AVFormatContext and AVStreams are not
     * freed by this function
     */
    int (*read_close)(struct AVFormatContext *);

#if FF_API_READ_SEEK
    /**
     * Seek to a given timestamp relative to the frames in
     * stream component stream_index.
     * @param stream_index Must not be -1.
     * @param flags Selects which direction should be preferred if no exact
     *              match is available.
     * @return >= 0 on success (but not necessarily the new offset)
     */
    attribute_deprecated int (*read_seek)(struct AVFormatContext *,
                                          int stream_index, int64_t timestamp, int flags);
#endif
    /**
     * Gets the next timestamp in stream[stream_index].time_base units.
     * @return the timestamp or AV_NOPTS_VALUE if an error occurred
     */
    int64_t (*read_timestamp)(struct AVFormatContext *s, int stream_index,
                              int64_t *pos, int64_t pos_limit);

    /**
     * Can use flags: AVFMT_NOFILE, AVFMT_NEEDNUMBER.
     */
    int flags;

    /**
     * If extensions are defined, then no probe is done. You should
     * usually not use extension format guessing because it is not
     * reliable enough
     */
    const char *extensions;

    /**
     * General purpose read-only value that the format can use.
     */
    int value;

    /**
     * Start/resume playing - only meaningful if using a network-based format
     * (RTSP).
     */
    int (*read_play)(struct AVFormatContext *);

    /**
     * Pause playing - only meaningful if using a network-based format
     * (RTSP).
     */
    int (*read_pause)(struct AVFormatContext *);

    const struct AVCodecTag * const *codec_tag;

    /**
     * Seek to timestamp ts.
     * Seeking will be done so that the point from which all active streams
     * can be presented successfully will be closest to ts and within min/max_ts.
     * Active streams are all streams that have AVStream.discard < AVDISCARD_ALL.
     */
    int (*read_seek2)(struct AVFormatContext *s, int stream_index, int64_t min_ts, int64_t ts, int64_t max_ts, int flags);

#if FF_API_OLD_METADATA2
    const AVMetadataConv *metadata_conv;
#endif

    const AVClass *priv_class; ///< AVClass for the private context

    /* private fields */
    struct AVInputFormat *next;
} AVInputFormat;

enum AVStreamParseType {
    AVSTREAM_PARSE_NONE,
    AVSTREAM_PARSE_FULL,       /**< full parsing and repack */
    AVSTREAM_PARSE_HEADERS,    /**< Only parse headers, do not repack. */
    AVSTREAM_PARSE_TIMESTAMPS, /**< full parsing and interpolation of timestamps for frames not starting on a packet boundary */
    AVSTREAM_PARSE_FULL_ONCE,  /**< full parsing and repack of the first frame only, only implemented for H.264 currently */
};

typedef struct AVIndexEntry {
    int64_t pos;
    int64_t timestamp;
#define AVINDEX_KEYFRAME 0x0001
    int flags:2;
    int size:30; //Yeah, trying to keep the size of this small to reduce memory requirements (it is 24 vs. 32 bytes due to possible 8-byte alignment).
    int min_distance;         /**< Minimum distance between this and the previous keyframe, used to avoid unneeded searching. */
} AVIndexEntry;

#define AV_DISPOSITION_DEFAULT   0x0001
#define AV_DISPOSITION_DUB       0x0002
#define AV_DISPOSITION_ORIGINAL  0x0004
#define AV_DISPOSITION_COMMENT   0x0008
#define AV_DISPOSITION_LYRICS    0x0010
#define AV_DISPOSITION_KARAOKE   0x0020

/**
 * Track should be used during playback by default.
 * Useful for subtitle track that should be displayed
 * even when user did not explicitly ask for subtitles.
 */
#define AV_DISPOSITION_FORCED    0x0040
#define AV_DISPOSITION_HEARING_IMPAIRED  0x0080  /**< stream for hearing impaired audiences */
#define AV_DISPOSITION_VISUAL_IMPAIRED   0x0100  /**< stream for visual impaired audiences */
#define AV_DISPOSITION_CLEAN_EFFECTS     0x0200  /**< stream without voice */

/**
 * Stream structure.
 * New fields can be added to the end with minor version bumps.
 * Removal, reordering and changes to existing fields require a major
 * version bump.
 * sizeof(AVStream) must not be used outside libav*.
 */
typedef struct AVStream {
    int index;    /**< stream index in AVFormatContext */
    int id;       /**< format-specific stream ID */
    AVCodecContext *codec; /**< codec context */
    /**
     * Real base framerate of the stream.
     * This is the lowest framerate with which all timestamps can be
     * represented accurately (it is the least common multiple of all
     * framerates in the stream). Note, this value is just a guess!
     * For example, if the time base is 1/90000 and all frames have either
     * approximately 3600 or 1800 timer ticks, then r_frame_rate will be 50/1.
     */
    AVRational r_frame_rate;
    void *priv_data;

    /* internal data used in av_find_stream_info() */
    int64_t first_dts;

    /**
     * encoding: pts generation when outputting stream
     */
    struct AVFrac pts;

    /**
     * This is the fundamental unit of time (in seconds) in terms
     * of which frame timestamps are represented. For fixed-fps content,
     * time base should be 1/framerate and timestamp increments should be 1.
     * decoding: set by libavformat
     * encoding: set by libavformat in av_write_header
     */
    AVRational time_base;
    int pts_wrap_bits; /**< number of bits in pts (used for wrapping control) */
    /* ffmpeg.c private use */
    int stream_copy; /**< If set, just copy stream. */
    enum AVDiscard discard; ///< Selects which packets can be discarded at will and do not need to be demuxed.

    //FIXME move stuff to a flags field?
    /**
     * Quality, as it has been removed from AVCodecContext and put in AVVideoFrame.
     * MN: dunno if that is the right place for it
     */
    float quality;

    /**
     * Decoding: pts of the first frame of the stream, in stream time base.
     * Only set this if you are absolutely 100% sure that the value you set
     * it to really is the pts of the first frame.
     * This may be undefined (AV_NOPTS_VALUE).
     * @note The ASF header does NOT contain a correct start_time the ASF
     * demuxer must NOT set this.
     */
    int64_t start_time;

    /**
     * Decoding: duration of the stream, in stream time base.
     * If a source file does not specify a duration, but does specify
     * a bitrate, this value will be estimated from bitrate and file size.
     */
    int64_t duration;

#if FF_API_OLD_METADATA
    attribute_deprecated char language[4]; /**< ISO 639-2/B 3-letter language code (empty string if undefined) */
#endif

    /* av_read_frame() support */
    enum AVStreamParseType need_parsing;
    struct AVCodecParserContext *parser;

    int64_t cur_dts;
    int last_IP_duration;
    int64_t last_IP_pts;
    /* av_seek_frame() support */
    AVIndexEntry *index_entries; /**< Only used if the format does not
                                    support seeking natively. */
    int nb_index_entries;
    unsigned int index_entries_allocated_size;

    int64_t nb_frames;                 ///< number of frames in this stream if known or 0

#if FF_API_LAVF_UNUSED
    attribute_deprecated int64_t unused[4+1];
#endif

#if FF_API_OLD_METADATA
    attribute_deprecated char *filename; /**< source filename of the stream */
#endif

    int disposition; /**< AV_DISPOSITION_* bit field */

    AVProbeData probe_data;
#define MAX_REORDER_DELAY 16
    int64_t pts_buffer[MAX_REORDER_DELAY+1];

    /**
     * sample aspect ratio (0 if unknown)
     * - encoding: Set by user.
     * - decoding: Set by libavformat.
     */
    AVRational sample_aspect_ratio;

    AVMetadata *metadata;

    /* Intended mostly for av_read_frame() support. Not supposed to be used by */
    /* external applications; try to use something else if at all possible.    */
    const uint8_t *cur_ptr;
    int cur_len;
    AVPacket cur_pkt;

    // Timestamp generation support:
    /**
     * Timestamp corresponding to the last dts sync point.
     *
     * Initialized when AVCodecParserContext.dts_sync_point >= 0 and
     * a DTS is received from the underlying container. Otherwise set to
     * AV_NOPTS_VALUE by default.
     */
    int64_t reference_dts;

    /**
     * Number of packets to buffer for codec probing
     * NOT PART OF PUBLIC API
     */
#define MAX_PROBE_PACKETS 2500
    int probe_packets;

    /**
     * last packet in packet_buffer for this stream when muxing.
     * used internally, NOT PART OF PUBLIC API, dont read or write from outside of libav*
     */
    struct AVPacketList *last_in_packet_buffer;

    /**
     * Average framerate
     */
    AVRational avg_frame_rate;

    /**
     * Number of frames that have been demuxed during av_find_stream_info()
     */
    int codec_info_nb_frames;

    /**
     * Stream informations used internally by av_find_stream_info()
     */
#define MAX_STD_TIMEBASES (60*12+5)
    struct {
        int64_t last_dts;
        int64_t duration_gcd;
        int duration_count;
        double duration_error[MAX_STD_TIMEBASES];
        int64_t codec_info_duration;
    } *info;

    /**
     * flag to indicate that probing is requested
     * NOT PART OF PUBLIC API
     */
    int request_probe;
} AVStream;

#define AV_PROGRAM_RUNNING 1

/**
 * New fields can be added to the end with minor version bumps.
 * Removal, reordering and changes to existing fields require a major
 * version bump.
 * sizeof(AVProgram) must not be used outside libav*.
 */
typedef struct AVProgram {
    int            id;
#if FF_API_OLD_METADATA
    attribute_deprecated char           *provider_name; ///< network name for DVB streams
    attribute_deprecated char           *name;          ///< service name for DVB streams
#endif
    int            flags;
    enum AVDiscard discard;        ///< selects which program to discard and which to feed to the caller
    unsigned int   *stream_index;
    unsigned int   nb_stream_indexes;
    AVMetadata *metadata;
} AVProgram;

#define AVFMTCTX_NOHEADER      0x0001 /**< signal that no header is present
                                         (streams are added dynamically) */

typedef struct AVChapter {
    int id;                 ///< unique ID to identify the chapter
    AVRational time_base;   ///< time base in which the start/end timestamps are specified
    int64_t start, end;     ///< chapter start/end time in time_base units
#if FF_API_OLD_METADATA
    attribute_deprecated char *title;            ///< chapter title
#endif
    AVMetadata *metadata;
} AVChapter;

#if FF_API_MAX_STREAMS
#define MAX_STREAMS 20
#endif

/**
 * Format I/O context.
 * New fields can be added to the end with minor version bumps.
 * Removal, reordering and changes to existing fields require a major
 * version bump.
 * sizeof(AVFormatContext) must not be used outside libav*.
 */
typedef struct AVFormatContext {
    const AVClass *av_class; /**< Set by avformat_alloc_context. */
    /* Can only be iformat or oformat, not both at the same time. */
    struct AVInputFormat *iformat;
    struct AVOutputFormat *oformat;
    void *priv_data;
    AVIOContext *pb;
    unsigned int nb_streams;
#if FF_API_MAX_STREAMS
    AVStream *streams[MAX_STREAMS];
#else
    AVStream **streams;
#endif
    char filename[1024]; /**< input or output filename */
    /* stream info */
    int64_t timestamp;
#if FF_API_OLD_METADATA
    attribute_deprecated char title[512];
    attribute_deprecated char author[512];
    attribute_deprecated char copyright[512];
    attribute_deprecated char comment[512];
    attribute_deprecated char album[512];
    attribute_deprecated int year;  /**< ID3 year, 0 if none */
    attribute_deprecated int track; /**< track number, 0 if none */
    attribute_deprecated char genre[32]; /**< ID3 genre */
#endif

    int ctx_flags; /**< Format-specific flags, see AVFMTCTX_xx */
    /* private data for pts handling (do not modify directly). */
    /**
     * This buffer is only needed when packets were already buffered but
     * not decoded, for example to get the codec parameters in MPEG
     * streams.
     */
    struct AVPacketList *packet_buffer;

    /**
     * Decoding: position of the first frame of the component, in
     * AV_TIME_BASE fractional seconds. NEVER set this value directly:
     * It is deduced from the AVStream values.
     */
    int64_t start_time;

    /**
     * Decoding: duration of the stream, in AV_TIME_BASE fractional
     * seconds. Only set this value if you know none of the individual stream
     * durations and also dont set any of them. This is deduced from the
     * AVStream values if not set.
     */
    int64_t duration;

    /**
     * decoding: total file size, 0 if unknown
     */
    int64_t file_size;

    /**
     * Decoding: total stream bitrate in bit/s, 0 if not
     * available. Never set it directly if the file_size and the
     * duration are known as FFmpeg can compute it automatically.
     */
    int bit_rate;

    /* av_read_frame() support */
    AVStream *cur_st;
#if FF_API_LAVF_UNUSED
    const uint8_t *cur_ptr_deprecated;
    int cur_len_deprecated;
    AVPacket cur_pkt_deprecated;
#endif

    /* av_seek_frame() support */
    int64_t data_offset; /**< offset of the first packet */
#if FF_API_INDEX_BUILT
    attribute_deprecated int index_built;
#endif

    int mux_rate;
    unsigned int packet_size;
    int preload;
    int max_delay;

#define AVFMT_NOOUTPUTLOOP -1
#define AVFMT_INFINITEOUTPUTLOOP 0
    /**
     * number of times to loop output in formats that support it
     */
    int loop_output;

    int flags;
#define AVFMT_FLAG_GENPTS       0x0001 ///< Generate missing pts even if it requires parsing future frames.
#define AVFMT_FLAG_IGNIDX       0x0002 ///< Ignore index.
#define AVFMT_FLAG_NONBLOCK     0x0004 ///< Do not block when reading packets from input.
#define AVFMT_FLAG_IGNDTS       0x0008 ///< Ignore DTS on frames that contain both DTS & PTS
#define AVFMT_FLAG_NOFILLIN     0x0010 ///< Do not infer any values from other values, just return what is stored in the container
#define AVFMT_FLAG_NOPARSE      0x0020 ///< Do not use AVParsers, you also must set AVFMT_FLAG_NOFILLIN as the fillin code works on frames and no parsing -> no frames. Also seeking to frames can not work if parsing to find frame boundaries has been disabled
#define AVFMT_FLAG_RTP_HINT     0x0040 ///< Add RTP hinting to the output file
#define AVFMT_FLAG_SORT_DTS    0x10000 ///< try to interleave outputted packets by dts (using this flag can slow demuxing down)
#define AVFMT_FLAG_PRIV_OPT    0x20000 ///< Enable use of private options by delaying codec open (this could be made default once all code is converted)

    int loop_input;

    /**
     * decoding: size of data to probe; encoding: unused.
     */
    unsigned int probesize;

    /**
     * Maximum time (in AV_TIME_BASE units) during which the input should
     * be analyzed in av_find_stream_info().
     */
    int max_analyze_duration;

    const uint8_t *key;
    int keylen;

    unsigned int nb_programs;
    AVProgram **programs;

    /**
     * Forced video codec_id.
     * Demuxing: Set by user.
     */
    enum CodecID video_codec_id;

    /**
     * Forced audio codec_id.
     * Demuxing: Set by user.
     */
    enum CodecID audio_codec_id;

    /**
     * Forced subtitle codec_id.
     * Demuxing: Set by user.
     */
    enum CodecID subtitle_codec_id;

    /**
     * Maximum amount of memory in bytes to use for the index of each stream.
     * If the index exceeds this size, entries will be discarded as
     * needed to maintain a smaller size. This can lead to slower or less
     * accurate seeking (depends on demuxer).
     * Demuxers for which a full in-memory index is mandatory will ignore
     * this.
     * muxing  : unused
     * demuxing: set by user
     */
    unsigned int max_index_size;

    /**
     * Maximum amount of memory in bytes to use for buffering frames
     * obtained from realtime capture devices.
     */
    unsigned int max_picture_buffer;

    unsigned int nb_chapters;
    AVChapter **chapters;

    /**
     * Flags to enable debugging.
     */
    int debug;
#define FF_FDEBUG_TS        0x0001

    /**
     * Raw packets from the demuxer, prior to parsing and decoding.
     * This buffer is used for buffering packets until the codec can
     * be identified, as parsing cannot be done without knowing the
     * codec.
     */
    struct AVPacketList *raw_packet_buffer;
    struct AVPacketList *raw_packet_buffer_end;

    struct AVPacketList *packet_buffer_end;

    AVMetadata *metadata;

    /**
     * Remaining size available for raw_packet_buffer, in bytes.
     * NOT PART OF PUBLIC API
     */
#define RAW_PACKET_BUFFER_SIZE 2500000
    int raw_packet_buffer_remaining_size;

    /**
     * Start time of the stream in real world time, in microseconds
     * since the unix epoch (00:00 1st January 1970). That is, pts=0
     * in the stream was captured at this real world time.
     * - encoding: Set by user.
     * - decoding: Unused.
     */
    int64_t start_time_realtime;
} AVFormatContext;

typedef struct AVPacketList {
    AVPacket pkt;
    struct AVPacketList *next;
} AVPacketList;

#if FF_API_FIRST_FORMAT
attribute_deprecated extern AVInputFormat *first_iformat;
attribute_deprecated extern AVOutputFormat *first_oformat;
#endif

/**
 * If f is NULL, returns the first registered input format,
 * if f is non-NULL, returns the next registered input format after f
 * or NULL if f is the last one.
 */
AVInputFormat  *av_iformat_next(AVInputFormat  *f);

/**
 * If f is NULL, returns the first registered output format,
 * if f is non-NULL, returns the next registered output format after f
 * or NULL if f is the last one.
 */
AVOutputFormat *av_oformat_next(AVOutputFormat *f);

#if FF_API_GUESS_IMG2_CODEC
attribute_deprecated enum CodecID av_guess_image2_codec(const char *filename);
#endif

/* XXX: Use automatic init with either ELF sections or C file parser */
/* modules. */

/* utils.c */
void av_register_input_format(AVInputFormat *format);
void av_register_output_format(AVOutputFormat *format);
#if FF_API_GUESS_FORMAT
attribute_deprecated AVOutputFormat *guess_stream_format(const char *short_name,
                                    const char *filename,
                                    const char *mime_type);

/**
 * @deprecated Use av_guess_format() instead.
 */
attribute_deprecated AVOutputFormat *guess_format(const char *short_name,
                                                  const char *filename,
                                                  const char *mime_type);
#endif

/**
 * Return the output format in the list of registered output formats
 * which best matches the provided parameters, or return NULL if
 * there is no match.
 *
 * @param short_name if non-NULL checks if short_name matches with the
 * names of the registered formats
 * @param filename if non-NULL checks if filename terminates with the
 * extensions of the registered formats
 * @param mime_type if non-NULL checks if mime_type matches with the
 * MIME type of the registered formats
 */
AVOutputFormat *av_guess_format(const char *short_name,
                                const char *filename,
                                const char *mime_type);

/**
 * Guess the codec ID based upon muxer and filename.
 */
enum CodecID av_guess_codec(AVOutputFormat *fmt, const char *short_name,
                            const char *filename, const char *mime_type,
                            enum AVMediaType type);

/**
 * Send a nice hexadecimal dump of a buffer to the specified file stream.
 *
 * @param f The file stream pointer where the dump should be sent to.
 * @param buf buffer
 * @param size buffer size
 *
 * @see av_hex_dump_log, av_pkt_dump2, av_pkt_dump_log2
 */
void av_hex_dump(FILE *f, uint8_t *buf, int size);

/**
 * Send a nice hexadecimal dump of a buffer to the log.
 *
 * @param avcl A pointer to an arbitrary struct of which the first field is a
 * pointer to an AVClass struct.
 * @param level The importance level of the message, lower values signifying
 * higher importance.
 * @param buf buffer
 * @param size buffer size
 *
 * @see av_hex_dump, av_pkt_dump2, av_pkt_dump_log2
 */
void av_hex_dump_log(void *avcl, int level, uint8_t *buf, int size);

/**
 * Send a nice dump of a packet to the specified file stream.
 *
 * @param f The file stream pointer where the dump should be sent to.
 * @param pkt packet to dump
 * @param dump_payload True if the payload must be displayed, too.
 * @param st AVStream that the packet belongs to
 */
void av_pkt_dump2(FILE *f, AVPacket *pkt, int dump_payload, AVStream *st);


/**
 * Send a nice dump of a packet to the log.
 *
 * @param avcl A pointer to an arbitrary struct of which the first field is a
 * pointer to an AVClass struct.
 * @param level The importance level of the message, lower values signifying
 * higher importance.
 * @param pkt packet to dump
 * @param dump_payload True if the payload must be displayed, too.
 * @param st AVStream that the packet belongs to
 */
void av_pkt_dump_log2(void *avcl, int level, AVPacket *pkt, int dump_payload,
                      AVStream *st);

#if FF_API_PKT_DUMP
attribute_deprecated void av_pkt_dump(FILE *f, AVPacket *pkt, int dump_payload);
attribute_deprecated void av_pkt_dump_log(void *avcl, int level, AVPacket *pkt,
                                          int dump_payload);
#endif

/**
 * Initialize libavformat and register all the muxers, demuxers and
 * protocols. If you do not call this function, then you can select
 * exactly which formats you want to support.
 *
 * @see av_register_input_format()
 * @see av_register_output_format()
 * @see av_register_protocol()
 */
void av_register_all(void);

/**
 * Get the CodecID for the given codec tag tag.
 * If no codec id is found returns CODEC_ID_NONE.
 *
 * @param tags list of supported codec_id-codec_tag pairs, as stored
 * in AVInputFormat.codec_tag and AVOutputFormat.codec_tag
 */
enum CodecID av_codec_get_id(const struct AVCodecTag * const *tags, unsigned int tag);

/**
 * Get the codec tag for the given codec id id.
 * If no codec tag is found returns 0.
 *
 * @param tags list of supported codec_id-codec_tag pairs, as stored
 * in AVInputFormat.codec_tag and AVOutputFormat.codec_tag
 */
unsigned int av_codec_get_tag(const struct AVCodecTag * const *tags, enum CodecID id);

/* media file input */

/**
 * Find AVInputFormat based on the short name of the input format.
 */
AVInputFormat *av_find_input_format(const char *short_name);

/**
 * Guess the file format.
 *
 * @param is_opened Whether the file is already opened; determines whether
 *                  demuxers with or without AVFMT_NOFILE are probed.
 */
AVInputFormat *av_probe_input_format(AVProbeData *pd, int is_opened);

/**
 * Guess the file format.
 *
 * @param is_opened Whether the file is already opened; determines whether
 *                  demuxers with or without AVFMT_NOFILE are probed.
 * @param score_max A probe score larger that this is required to accept a
 *                  detection, the variable is set to the actual detection
 *                  score afterwards.
 *                  If the score is <= AVPROBE_SCORE_MAX / 4 it is recommended
 *                  to retry with a larger probe buffer.
 */
AVInputFormat *av_probe_input_format2(AVProbeData *pd, int is_opened, int *score_max);

/**
 * Guess the file format.
 *
 * @param is_opened Whether the file is already opened; determines whether
 *                  demuxers with or without AVFMT_NOFILE are probed.
 * @param score_ret The score of the best detection.
 */
AVInputFormat *av_probe_input_format3(AVProbeData *pd, int is_opened, int *score_ret);

/**
 * Probe a bytestream to determine the input format. Each time a probe returns
 * with a score that is too low, the probe buffer size is increased and another
 * attempt is made. When the maximum probe size is reached, the input format
 * with the highest score is returned.
 *
 * @param pb the bytestream to probe
 * @param fmt the input format is put here
 * @param filename the filename of the stream
 * @param logctx the log context
 * @param offset the offset within the bytestream to probe from
 * @param max_probe_size the maximum probe buffer size (zero for default)
 * @return 0 in case of success, a negative value corresponding to an
 * AVERROR code otherwise
 */
int av_probe_input_buffer(AVIOContext *pb, AVInputFormat **fmt,
                          const char *filename, void *logctx,
                          unsigned int offset, unsigned int max_probe_size);

/**
 * Allocate all the structures needed to read an input stream.
 *        This does not open the needed codecs for decoding the stream[s].
 */
int av_open_input_stream(AVFormatContext **ic_ptr,
                         AVIOContext *pb, const char *filename,
                         AVInputFormat *fmt, AVFormatParameters *ap);

/**
 * Open a media file as input. The codecs are not opened. Only the file
 * header (if present) is read.
 *
 * @param ic_ptr The opened media file handle is put here.
 * @param filename filename to open
 * @param fmt If non-NULL, force the file format to use.
 * @param buf_size optional buffer size (zero if default is OK)
 * @param ap Additional parameters needed when opening the file
 *           (NULL if default).
 * @return 0 if OK, AVERROR_xxx otherwise
 */
int av_open_input_file(AVFormatContext **ic_ptr, const char *filename,
                       AVInputFormat *fmt,
                       int buf_size,
                       AVFormatParameters *ap);

<<<<<<< HEAD
#if FF_API_ALLOC_FORMAT_CONTEXT
/**
 * @deprecated Use avformat_alloc_context() instead.
 */
attribute_deprecated AVFormatContext *av_alloc_format_context(void);
#endif
=======
int av_demuxer_open(AVFormatContext *ic, AVFormatParameters *ap);
>>>>>>> 1a9f9f81

/**
 * Allocate an AVFormatContext.
 * avformat_free_context() can be used to free the context and everything
 * allocated by the framework within it.
 */
AVFormatContext *avformat_alloc_context(void);

/**
 * Allocate an AVFormatContext.
 * avformat_free_context() can be used to free the context and everything
 * allocated by the framework within it.
 */
AVFormatContext *avformat_alloc_output_context(const char *format, AVOutputFormat *oformat, const char *filename);

/**
 * Read packets of a media file to get stream information. This
 * is useful for file formats with no headers such as MPEG. This
 * function also computes the real framerate in case of MPEG-2 repeat
 * frame mode.
 * The logical file position is not changed by this function;
 * examined packets may be buffered for later processing.
 *
 * @param ic media file handle
 * @return >=0 if OK, AVERROR_xxx on error
 * @todo Let the user decide somehow what information is needed so that
 *       we do not waste time getting stuff the user does not need.
 */
int av_find_stream_info(AVFormatContext *ic);

/**
 * Find the "best" stream in the file.
 * The best stream is determined according to various heuristics as the most
 * likely to be what the user expects.
 * If the decoder parameter is non-NULL, av_find_best_stream will find the
 * default decoder for the stream's codec; streams for which no decoder can
 * be found are ignored.
 *
 * @param ic                media file handle
 * @param type              stream type: video, audio, subtitles, etc.
 * @param wanted_stream_nb  user-requested stream number,
 *                          or -1 for automatic selection
 * @param related_stream    try to find a stream related (eg. in the same
 *                          program) to this one, or -1 if none
 * @param decoder_ret       if non-NULL, returns the decoder for the
 *                          selected stream
 * @param flags             flags; none are currently defined
 * @return  the non-negative stream number in case of success,
 *          AVERROR_STREAM_NOT_FOUND if no stream with the requested type
 *          could be found,
 *          AVERROR_DECODER_NOT_FOUND if streams were found but no decoder
 * @note  If av_find_best_stream returns successfully and decoder_ret is not
 *        NULL, then *decoder_ret is guaranteed to be set to a valid AVCodec.
 */
int av_find_best_stream(AVFormatContext *ic,
                        enum AVMediaType type,
                        int wanted_stream_nb,
                        int related_stream,
                        AVCodec **decoder_ret,
                        int flags);

/**
 * Read a transport packet from a media file.
 *
 * This function is obsolete and should never be used.
 * Use av_read_frame() instead.
 *
 * @param s media file handle
 * @param pkt is filled
 * @return 0 if OK, AVERROR_xxx on error
 */
int av_read_packet(AVFormatContext *s, AVPacket *pkt);

/**
 * Return the next frame of a stream.
 * This function returns what is stored in the file, and does not validate
 * that what is there are valid frames for the decoder. It will split what is
 * stored in the file into frames and return one for each call. It will not
 * omit invalid data between valid frames so as to give the decoder the maximum
 * information possible for decoding.
 *
 * The returned packet is valid
 * until the next av_read_frame() or until av_close_input_file() and
 * must be freed with av_free_packet. For video, the packet contains
 * exactly one frame. For audio, it contains an integer number of
 * frames if each frame has a known fixed size (e.g. PCM or ADPCM
 * data). If the audio frames have a variable size (e.g. MPEG audio),
 * then it contains one frame.
 *
 * pkt->pts, pkt->dts and pkt->duration are always set to correct
 * values in AVStream.time_base units (and guessed if the format cannot
 * provide them). pkt->pts can be AV_NOPTS_VALUE if the video format
 * has B-frames, so it is better to rely on pkt->dts if you do not
 * decompress the payload.
 *
 * @return 0 if OK, < 0 on error or end of file
 */
int av_read_frame(AVFormatContext *s, AVPacket *pkt);

/**
 * Seek to the keyframe at timestamp.
 * 'timestamp' in 'stream_index'.
 * @param stream_index If stream_index is (-1), a default
 * stream is selected, and timestamp is automatically converted
 * from AV_TIME_BASE units to the stream specific time_base.
 * @param timestamp Timestamp in AVStream.time_base units
 *        or, if no stream is specified, in AV_TIME_BASE units.
 * @param flags flags which select direction and seeking mode
 * @return >= 0 on success
 */
int av_seek_frame(AVFormatContext *s, int stream_index, int64_t timestamp,
                  int flags);

/**
 * Seek to timestamp ts.
 * Seeking will be done so that the point from which all active streams
 * can be presented successfully will be closest to ts and within min/max_ts.
 * Active streams are all streams that have AVStream.discard < AVDISCARD_ALL.
 *
 * If flags contain AVSEEK_FLAG_BYTE, then all timestamps are in bytes and
 * are the file position (this may not be supported by all demuxers).
 * If flags contain AVSEEK_FLAG_FRAME, then all timestamps are in frames
 * in the stream with stream_index (this may not be supported by all demuxers).
 * Otherwise all timestamps are in units of the stream selected by stream_index
 * or if stream_index is -1, in AV_TIME_BASE units.
 * If flags contain AVSEEK_FLAG_ANY, then non-keyframes are treated as
 * keyframes (this may not be supported by all demuxers).
 *
 * @param stream_index index of the stream which is used as time base reference
 * @param min_ts smallest acceptable timestamp
 * @param ts target timestamp
 * @param max_ts largest acceptable timestamp
 * @param flags flags
 * @return >=0 on success, error code otherwise
 *
 * @note This is part of the new seek API which is still under construction.
 *       Thus do not use this yet. It may change at any time, do not expect
 *       ABI compatibility yet!
 */
int avformat_seek_file(AVFormatContext *s, int stream_index, int64_t min_ts, int64_t ts, int64_t max_ts, int flags);

/**
 * Start playing a network-based stream (e.g. RTSP stream) at the
 * current position.
 */
int av_read_play(AVFormatContext *s);

/**
 * Pause a network-based stream (e.g. RTSP stream).
 *
 * Use av_read_play() to resume it.
 */
int av_read_pause(AVFormatContext *s);

/**
 * Free a AVFormatContext allocated by av_open_input_stream.
 * @param s context to free
 */
void av_close_input_stream(AVFormatContext *s);

/**
 * Close a media file (but not its codecs).
 *
 * @param s media file handle
 */
void av_close_input_file(AVFormatContext *s);

/**
 * Free an AVFormatContext and all its streams.
 * @param s context to free
 */
void avformat_free_context(AVFormatContext *s);

/**
 * Add a new stream to a media file.
 *
 * Can only be called in the read_header() function. If the flag
 * AVFMTCTX_NOHEADER is in the format context, then new streams
 * can be added in read_packet too.
 *
 * @param s media file handle
 * @param id file-format-dependent stream ID
 */
AVStream *av_new_stream(AVFormatContext *s, int id);
AVProgram *av_new_program(AVFormatContext *s, int id);

/**
 * Set the pts for a given stream. If the new values would be invalid
 * (<= 0), it leaves the AVStream unchanged.
 *
 * @param s stream
 * @param pts_wrap_bits number of bits effectively used by the pts
 *        (used for wrap control, 33 is the value for MPEG)
 * @param pts_num numerator to convert to seconds (MPEG: 1)
 * @param pts_den denominator to convert to seconds (MPEG: 90000)
 */
void av_set_pts_info(AVStream *s, int pts_wrap_bits,
                     unsigned int pts_num, unsigned int pts_den);

#define AVSEEK_FLAG_BACKWARD 1 ///< seek backward
#define AVSEEK_FLAG_BYTE     2 ///< seeking based on position in bytes
#define AVSEEK_FLAG_ANY      4 ///< seek to any frame, even non-keyframes
#define AVSEEK_FLAG_FRAME    8 ///< seeking based on frame number

int av_find_default_stream_index(AVFormatContext *s);

/**
 * Get the index for a specific timestamp.
 * @param flags if AVSEEK_FLAG_BACKWARD then the returned index will correspond
 *                 to the timestamp which is <= the requested one, if backward
 *                 is 0, then it will be >=
 *              if AVSEEK_FLAG_ANY seek to any frame, only keyframes otherwise
 * @return < 0 if no such timestamp could be found
 */
int av_index_search_timestamp(AVStream *st, int64_t timestamp, int flags);

/**
 * Add an index entry into a sorted list. Update the entry if the list
 * already contains it.
 *
 * @param timestamp timestamp in the time base of the given stream
 */
int av_add_index_entry(AVStream *st, int64_t pos, int64_t timestamp,
                       int size, int distance, int flags);

/**
 * Perform a binary search using av_index_search_timestamp() and
 * AVInputFormat.read_timestamp().
 * This is not supposed to be called directly by a user application,
 * but by demuxers.
 * @param target_ts target timestamp in the time base of the given stream
 * @param stream_index stream number
 */
int av_seek_frame_binary(AVFormatContext *s, int stream_index,
                         int64_t target_ts, int flags);

/**
 * Update cur_dts of all streams based on the given timestamp and AVStream.
 *
 * Stream ref_st unchanged, others set cur_dts in their native time base.
 * Only needed for timestamp wrapping or if (dts not set and pts!=dts).
 * @param timestamp new dts expressed in time_base of param ref_st
 * @param ref_st reference stream giving time_base of param timestamp
 */
void av_update_cur_dts(AVFormatContext *s, AVStream *ref_st, int64_t timestamp);

/**
 * Perform a binary search using read_timestamp().
 * This is not supposed to be called directly by a user application,
 * but by demuxers.
 * @param target_ts target timestamp in the time base of the given stream
 * @param stream_index stream number
 */
int64_t av_gen_search(AVFormatContext *s, int stream_index,
                      int64_t target_ts, int64_t pos_min,
                      int64_t pos_max, int64_t pos_limit,
                      int64_t ts_min, int64_t ts_max,
                      int flags, int64_t *ts_ret,
                      int64_t (*read_timestamp)(struct AVFormatContext *, int , int64_t *, int64_t ));

/**
 * media file output
 */
attribute_deprecated int av_set_parameters(AVFormatContext *s, AVFormatParameters *ap);

/**
 * Split a URL string into components.
 *
 * The pointers to buffers for storing individual components may be null,
 * in order to ignore that component. Buffers for components not found are
 * set to empty strings. If the port is not found, it is set to a negative
 * value.
 *
 * @param proto the buffer for the protocol
 * @param proto_size the size of the proto buffer
 * @param authorization the buffer for the authorization
 * @param authorization_size the size of the authorization buffer
 * @param hostname the buffer for the host name
 * @param hostname_size the size of the hostname buffer
 * @param port_ptr a pointer to store the port number in
 * @param path the buffer for the path
 * @param path_size the size of the path buffer
 * @param url the URL to split
 */
void av_url_split(char *proto,         int proto_size,
                  char *authorization, int authorization_size,
                  char *hostname,      int hostname_size,
                  int *port_ptr,
                  char *path,          int path_size,
                  const char *url);

/**
 * Allocate the stream private data and write the stream header to an
 * output media file.
 * @note: this sets stream time-bases, if possible to stream->codec->time_base
 * but for some formats it might also be some other time base
 *
 * @param s media file handle
 * @return 0 if OK, AVERROR_xxx on error
 */
int av_write_header(AVFormatContext *s);

/**
 * Write a packet to an output media file.
 *
 * The packet shall contain one audio or video frame.
 * The packet must be correctly interleaved according to the container
 * specification, if not then av_interleaved_write_frame must be used.
 *
 * @param s media file handle
 * @param pkt The packet, which contains the stream_index, buf/buf_size,
              dts/pts, ...
 * @return < 0 on error, = 0 if OK, 1 if end of stream wanted
 */
int av_write_frame(AVFormatContext *s, AVPacket *pkt);

/**
 * Write a packet to an output media file ensuring correct interleaving.
 *
 * The packet must contain one audio or video frame.
 * If the packets are already correctly interleaved, the application should
 * call av_write_frame() instead as it is slightly faster. It is also important
 * to keep in mind that completely non-interleaved input will need huge amounts
 * of memory to interleave with this, so it is preferable to interleave at the
 * demuxer level.
 *
 * @param s media file handle
 * @param pkt The packet, which contains the stream_index, buf/buf_size,
              dts/pts, ...
 * @return < 0 on error, = 0 if OK, 1 if end of stream wanted
 */
int av_interleaved_write_frame(AVFormatContext *s, AVPacket *pkt);

/**
 * Interleave a packet per dts in an output media file.
 *
 * Packets with pkt->destruct == av_destruct_packet will be freed inside this
 * function, so they cannot be used after it. Note that calling av_free_packet()
 * on them is still safe.
 *
 * @param s media file handle
 * @param out the interleaved packet will be output here
 * @param pkt the input packet
 * @param flush 1 if no further packets are available as input and all
 *              remaining packets should be output
 * @return 1 if a packet was output, 0 if no packet could be output,
 *         < 0 if an error occurred
 */
int av_interleave_packet_per_dts(AVFormatContext *s, AVPacket *out,
                                 AVPacket *pkt, int flush);

/**
 * Write the stream trailer to an output media file and free the
 * file private data.
 *
 * May only be called after a successful call to av_write_header.
 *
 * @param s media file handle
 * @return 0 if OK, AVERROR_xxx on error
 */
int av_write_trailer(AVFormatContext *s);

#if FF_API_DUMP_FORMAT
attribute_deprecated void dump_format(AVFormatContext *ic,
                                      int index,
                                      const char *url,
                                      int is_output);
#endif

void av_dump_format(AVFormatContext *ic,
                    int index,
                    const char *url,
                    int is_output);

#if FF_API_PARSE_FRAME_PARAM
/**
 * Parse width and height out of string str.
 * @deprecated Use av_parse_video_frame_size instead.
 */
attribute_deprecated int parse_image_size(int *width_ptr, int *height_ptr,
                                          const char *str);

/**
 * Convert framerate from a string to a fraction.
 * @deprecated Use av_parse_video_frame_rate instead.
 */
attribute_deprecated int parse_frame_rate(int *frame_rate, int *frame_rate_base,
                                          const char *arg);
#endif

#if FF_API_PARSE_DATE
/**
 * Parse datestr and return a corresponding number of microseconds.
 *
 * @param datestr String representing a date or a duration.
 * See av_parse_time() for the syntax of the provided string.
 * @deprecated in favor of av_parse_time()
 */
attribute_deprecated
int64_t parse_date(const char *datestr, int duration);
#endif

/**
 * Get the current time in microseconds.
 */
int64_t av_gettime(void);

#if FF_API_FIND_INFO_TAG
/**
 * @deprecated use av_find_info_tag in libavutil instead.
 */
attribute_deprecated int find_info_tag(char *arg, int arg_size, const char *tag1, const char *info);
#endif

/**
 * Return in 'buf' the path with '%d' replaced by a number.
 *
 * Also handles the '%0nd' format where 'n' is the total number
 * of digits and '%%'.
 *
 * @param buf destination buffer
 * @param buf_size destination buffer size
 * @param path numbered sequence string
 * @param number frame number
 * @return 0 if OK, -1 on format error
 */
int av_get_frame_filename(char *buf, int buf_size,
                          const char *path, int number);

/**
 * Check whether filename actually is a numbered sequence generator.
 *
 * @param filename possible numbered sequence string
 * @return 1 if a valid numbered sequence string, 0 otherwise
 */
int av_filename_number_test(const char *filename);

/**
 * Generate an SDP for an RTP session.
 *
 * @param ac array of AVFormatContexts describing the RTP streams. If the
 *           array is composed by only one context, such context can contain
 *           multiple AVStreams (one AVStream per RTP stream). Otherwise,
 *           all the contexts in the array (an AVCodecContext per RTP stream)
 *           must contain only one AVStream.
 * @param n_files number of AVCodecContexts contained in ac
 * @param buf buffer where the SDP will be stored (must be allocated by
 *            the caller)
 * @param size the size of the buffer
 * @return 0 if OK, AVERROR_xxx on error
 */
int av_sdp_create(AVFormatContext *ac[], int n_files, char *buf, int size);

#if FF_API_SDP_CREATE
attribute_deprecated int avf_sdp_create(AVFormatContext *ac[], int n_files, char *buff, int size);
#endif

/**
 * Return a positive value if the given filename has one of the given
 * extensions, 0 otherwise.
 *
 * @param extensions a comma-separated list of filename extensions
 */
int av_match_ext(const char *filename, const char *extensions);

#endif /* AVFORMAT_AVFORMAT_H */<|MERGE_RESOLUTION|>--- conflicted
+++ resolved
@@ -1123,16 +1123,13 @@
                        int buf_size,
                        AVFormatParameters *ap);
 
-<<<<<<< HEAD
 #if FF_API_ALLOC_FORMAT_CONTEXT
 /**
  * @deprecated Use avformat_alloc_context() instead.
  */
 attribute_deprecated AVFormatContext *av_alloc_format_context(void);
 #endif
-=======
 int av_demuxer_open(AVFormatContext *ic, AVFormatParameters *ap);
->>>>>>> 1a9f9f81
 
 /**
  * Allocate an AVFormatContext.
