--- conflicted
+++ resolved
@@ -127,30 +127,6 @@
     return p - buf;
 }
 
-static int avfmt2_csp(int avfmt)
-{
-    switch (avfmt) {
-    case PIX_FMT_YUV420P:
-    case PIX_FMT_YUVJ420P:
-    case PIX_FMT_YUV420P9:
-    case PIX_FMT_YUV420P10:
-        return X264_CSP_I420;
-#ifdef X264_CSP_I444
-    case PIX_FMT_YUV444P:
-        return X264_CSP_I444;
-#endif
-#ifdef X264_CSP_BGR
-    case PIX_FMT_BGR24:
-        return X264_CSP_BGR;
-
-    case PIX_FMT_RGB24:
-        return X264_CSP_RGB;
-#endif
-    default:
-        return X264_CSP_NONE;
-    }
-}
-
 static int avfmt2_num_planes(int avfmt)
 {
     switch (avfmt) {
@@ -181,11 +157,7 @@
     int bufsize;
 
     x264_picture_init( &x4->pic );
-<<<<<<< HEAD
-    x4->pic.img.i_csp   = avfmt2_csp(ctx->pix_fmt);
-=======
     x4->pic.img.i_csp   = x4->params.i_csp;
->>>>>>> 47a1d794
     if (x264_bit_depth > 8)
         x4->pic.img.i_csp |= X264_CSP_HIGH_DEPTH;
     x4->pic.img.i_plane = avfmt2_num_planes(ctx->pix_fmt);
@@ -261,7 +233,6 @@
     return 0;
 }
 
-<<<<<<< HEAD
 #define OPT_STR(opt, param)                                                   \
     do {                                                                      \
         int ret;                                                              \
@@ -275,7 +246,7 @@
             return -1;                                                        \
         }                                                                     \
     } while (0);
-=======
+
 static int convert_pix_fmt(enum PixelFormat pix_fmt)
 {
     switch (pix_fmt) {
@@ -288,10 +259,16 @@
     case PIX_FMT_YUV444P:
     case PIX_FMT_YUV444P9:
     case PIX_FMT_YUV444P10: return X264_CSP_I444;
+#ifdef X264_CSP_BGR
+    case PIX_FMT_BGR24:
+        return X264_CSP_BGR;
+
+    case PIX_FMT_RGB24:
+        return X264_CSP_RGB;
+#endif
     };
     return 0;
 }
->>>>>>> 47a1d794
 
 #define PARSE_X264_OPT(name, var)\
     if (x4->var && x264_param_parse(&x4->params, name, x4->var) < 0) {\
@@ -556,8 +533,6 @@
     avctx->crf = x4->params.rc.f_rf_constant;
 #endif
 
-    x4->params.i_csp = avfmt2_csp(avctx->pix_fmt);
-
     x4->enc = x264_encoder_open(&x4->params);
     if (!x4->enc)
         return -1;
@@ -584,18 +559,12 @@
 static const enum PixelFormat pix_fmts_8bit[] = {
     PIX_FMT_YUV420P,
     PIX_FMT_YUVJ420P,
-<<<<<<< HEAD
-#ifdef X264_CSP_I444
+    PIX_FMT_YUV422P,
     PIX_FMT_YUV444P,
-#endif
 #ifdef X264_CSP_BGR
     PIX_FMT_BGR24,
     PIX_FMT_RGB24,
 #endif
-=======
-    PIX_FMT_YUV422P,
-    PIX_FMT_YUV444P,
->>>>>>> 47a1d794
     PIX_FMT_NONE
 };
 static const enum PixelFormat pix_fmts_9bit[] = {
@@ -623,50 +592,14 @@
 #define OFFSET(x) offsetof(X264Context, x)
 #define VE AV_OPT_FLAG_VIDEO_PARAM | AV_OPT_FLAG_ENCODING_PARAM
 static const AVOption options[] = {
-<<<<<<< HEAD
-    { "preset",        "Set the encoding preset (cf. x264 --fullhelp)",   OFFSET(preset),        FF_OPT_TYPE_STRING, { .str = "medium" }, 0, 0, VE},
-    { "tune",          "Tune the encoding params (cf. x264 --fullhelp)",  OFFSET(tune),          FF_OPT_TYPE_STRING, { 0 }, 0, 0, VE},
-    { "profile",       "Set profile restrictions (cf. x264 --fullhelp) ", OFFSET(profile),       FF_OPT_TYPE_STRING, { 0 }, 0, 0, VE},
-    { "fastfirstpass", "Use fast settings when encoding first pass",      OFFSET(fastfirstpass), FF_OPT_TYPE_INT,    { 1 }, 0, 1, VE},
-    {"level", "Specify level (as defined by Annex A)", OFFSET(level), FF_OPT_TYPE_STRING, {.str=NULL}, 0, 0, VE},
-    {"passlogfile", "Filename for 2 pass stats", OFFSET(stats), FF_OPT_TYPE_STRING, {.str=NULL}, 0, 0, VE},
-    {"wpredp", "Weighted prediction for P-frames", OFFSET(wpredp), FF_OPT_TYPE_STRING, {.str=NULL}, 0, 0, VE},
-    {"x264opts", "x264 options", OFFSET(x264opts), FF_OPT_TYPE_STRING, {.str=NULL}, 0, 0, VE},
-    { "crf",           "Select the quality for constant quality mode",    OFFSET(crf),           FF_OPT_TYPE_FLOAT,  {-1 }, -1, FLT_MAX, VE },
-    { "crf_max",       "In CRF mode, prevents VBV from lowering quality beyond this point.",OFFSET(crf_max), FF_OPT_TYPE_FLOAT, {-1 }, -1, FLT_MAX, VE },
-    { "qp",            "Constant quantization parameter rate control method",OFFSET(cqp),        FF_OPT_TYPE_INT,    {-1 }, -1, INT_MAX, VE },
-    { "aq-mode",       "AQ method",                                       OFFSET(aq_mode),       FF_OPT_TYPE_INT,    {-1 }, -1, INT_MAX, VE, "aq_mode"},
-    { "none",          NULL,                              0, FF_OPT_TYPE_CONST, {X264_AQ_NONE},         INT_MIN, INT_MAX, VE, "aq_mode" },
-    { "variance",      "Variance AQ (complexity mask)",   0, FF_OPT_TYPE_CONST, {X264_AQ_VARIANCE},     INT_MIN, INT_MAX, VE, "aq_mode" },
-    { "autovariance",  "Auto-variance AQ (experimental)", 0, FF_OPT_TYPE_CONST, {X264_AQ_AUTOVARIANCE}, INT_MIN, INT_MAX, VE, "aq_mode" },
-    { "aq-strength",   "AQ strength. Reduces blocking and blurring in flat and textured areas.", OFFSET(aq_strength), FF_OPT_TYPE_FLOAT, {-1}, -1, FLT_MAX, VE},
-    { "psy",           "Use psychovisual optimizations.",                 OFFSET(psy),           FF_OPT_TYPE_INT,    {-1 }, -1, 1, VE },
-    { "psy-rd",        "Strength of psychovisual optimization, in <psy-rd>:<psy-trellis> format.", OFFSET(psy_rd), FF_OPT_TYPE_STRING,  {0 }, 0, 0, VE},
-    { "rc-lookahead",  "Number of frames to look ahead for frametype and ratecontrol", OFFSET(rc_lookahead), FF_OPT_TYPE_INT, {-1 }, -1, INT_MAX, VE },
-    { "weightb",       "Weighted prediction for B-frames.",               OFFSET(weightb),       FF_OPT_TYPE_INT,    {-1 }, -1, 1, VE },
-    { "weightp",       "Weighted prediction analysis method.",            OFFSET(weightp),       FF_OPT_TYPE_INT,    {-1 }, -1, INT_MAX, VE, "weightp" },
-    { "none",          NULL, 0, FF_OPT_TYPE_CONST, {X264_WEIGHTP_NONE},   INT_MIN, INT_MAX, VE, "weightp" },
-    { "simple",        NULL, 0, FF_OPT_TYPE_CONST, {X264_WEIGHTP_SIMPLE}, INT_MIN, INT_MAX, VE, "weightp" },
-    { "smart",         NULL, 0, FF_OPT_TYPE_CONST, {X264_WEIGHTP_SMART},  INT_MIN, INT_MAX, VE, "weightp" },
-    { "ssim",          "Calculate and print SSIM stats.",                 OFFSET(ssim),          FF_OPT_TYPE_INT,    {-1 }, -1, 1, VE },
-    { "intra-refresh", "Use Periodic Intra Refresh instead of IDR frames.",OFFSET(intra_refresh),FF_OPT_TYPE_INT,    {-1 }, -1, 1, VE },
-    { "b-bias",        "Influences how often B-frames are used",          OFFSET(b_bias),        FF_OPT_TYPE_INT,    {INT_MIN}, INT_MIN, INT_MAX, VE },
-    { "b-pyramid",     "Keep some B-frames as references.",               OFFSET(b_pyramid),     FF_OPT_TYPE_INT,    {-1 }, -1, INT_MAX, VE, "b_pyramid" },
-    { "none",          NULL,                                  0, FF_OPT_TYPE_CONST, {X264_B_PYRAMID_NONE},   INT_MIN, INT_MAX, VE, "b_pyramid" },
-    { "strict",        "Strictly hierarchical pyramid",       0, FF_OPT_TYPE_CONST, {X264_B_PYRAMID_STRICT}, INT_MIN, INT_MAX, VE, "b_pyramid" },
-    { "normal",        "Non-strict (not Blu-ray compatible)", 0, FF_OPT_TYPE_CONST, {X264_B_PYRAMID_NORMAL}, INT_MIN, INT_MAX, VE, "b_pyramid" },
-    { "mixed-refs",    "One reference per partition, as opposed to one reference per macroblock", OFFSET(mixed_refs), FF_OPT_TYPE_INT, {-1}, -1, 1, VE },
-    { "8x8dct",        "High profile 8x8 transform.",                     OFFSET(dct8x8),        FF_OPT_TYPE_INT,    {-1 }, -1, 1, VE},
-    { "fast-pskip",    NULL,                                              OFFSET(fast_pskip),    FF_OPT_TYPE_INT,    {-1 }, -1, 1, VE},
-    { "aud",           "Use access unit delimiters.",                     OFFSET(aud),           FF_OPT_TYPE_INT,    {-1 }, -1, 1, VE},
-    { "mbtree",        "Use macroblock tree ratecontrol.",                OFFSET(mbtree),        FF_OPT_TYPE_INT,    {-1 }, -1, 1, VE},
-    { "deblock",       "Loop filter parameters, in <alpha:beta> form.",   OFFSET(deblock),       FF_OPT_TYPE_STRING, { 0 },  0, 0, VE},
-    { "cplxblur",      "Reduce fluctuations in QP (before curve compression)", OFFSET(cplxblur), FF_OPT_TYPE_FLOAT,  {-1 }, -1, FLT_MAX, VE},
-=======
     { "preset",        "Set the encoding preset (cf. x264 --fullhelp)",   OFFSET(preset),        AV_OPT_TYPE_STRING, { .str = "medium" }, 0, 0, VE},
     { "tune",          "Tune the encoding params (cf. x264 --fullhelp)",  OFFSET(tune),          AV_OPT_TYPE_STRING, { 0 }, 0, 0, VE},
     { "profile",       "Set profile restrictions (cf. x264 --fullhelp) ", OFFSET(profile),       AV_OPT_TYPE_STRING, { 0 }, 0, 0, VE},
     { "fastfirstpass", "Use fast settings when encoding first pass",      OFFSET(fastfirstpass), AV_OPT_TYPE_INT,    { 1 }, 0, 1, VE},
+    {"level", "Specify level (as defined by Annex A)", OFFSET(level), AV_OPT_TYPE_STRING, {.str=NULL}, 0, 0, VE},
+    {"passlogfile", "Filename for 2 pass stats", OFFSET(stats), AV_OPT_TYPE_STRING, {.str=NULL}, 0, 0, VE},
+    {"wpredp", "Weighted prediction for P-frames", OFFSET(wpredp), AV_OPT_TYPE_STRING, {.str=NULL}, 0, 0, VE},
+    {"x264opts", "x264 options", OFFSET(x264opts), AV_OPT_TYPE_STRING, {.str=NULL}, 0, 0, VE},
     { "crf",           "Select the quality for constant quality mode",    OFFSET(crf),           AV_OPT_TYPE_FLOAT,  {-1 }, -1, FLT_MAX, VE },
     { "crf_max",       "In CRF mode, prevents VBV from lowering quality beyond this point.",OFFSET(crf_max), AV_OPT_TYPE_FLOAT, {-1 }, -1, FLT_MAX, VE },
     { "qp",            "Constant quantization parameter rate control method",OFFSET(cqp),        AV_OPT_TYPE_INT,    {-1 }, -1, INT_MAX, VE },
@@ -697,7 +630,6 @@
     { "mbtree",        "Use macroblock tree ratecontrol.",                OFFSET(mbtree),        AV_OPT_TYPE_INT,    {-1 }, -1, 1, VE},
     { "deblock",       "Loop filter parameters, in <alpha:beta> form.",   OFFSET(deblock),       AV_OPT_TYPE_STRING, { 0 },  0, 0, VE},
     { "cplxblur",      "Reduce fluctuations in QP (before curve compression)", OFFSET(cplxblur), AV_OPT_TYPE_FLOAT,  {-1 }, -1, FLT_MAX, VE},
->>>>>>> 47a1d794
     { "partitions",    "A comma-separated list of partitions to consider. "
                        "Possible values: p8x8, p4x4, b8x8, i8x8, i4x4, none, all", OFFSET(partitions), AV_OPT_TYPE_STRING, { 0 }, 0, 0, VE},
     { "direct-pred",   "Direct MV prediction mode",                       OFFSET(direct_pred),   AV_OPT_TYPE_INT,    {-1 }, -1, INT_MAX, VE, "direct-pred" },
