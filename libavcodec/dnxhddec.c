--- conflicted
+++ resolved
@@ -64,14 +64,9 @@
     int bit_depth; // 8, 10 or 0 if not initialized at all.
     int is_444;
     int mbaff;
-<<<<<<< HEAD
     int act;
     int (*decode_dct_block)(const struct DNXHDContext *ctx,
                             RowContext *row, int n);
-=======
-    void (*decode_dct_block)(struct DNXHDContext *ctx, int16_t *block,
-                             int n, int qscale);
->>>>>>> c49cbecb
 } DNXHDContext;
 
 #define DNXHD_VLC_BITS 9
@@ -223,14 +218,11 @@
     if (ctx->mbaff && ctx->cid_table->cid != 1260)
         av_log(ctx->avctx, AV_LOG_WARNING,
                "Adaptive MB interlace flag in an unsupported profile.\n");
-<<<<<<< HEAD
 
     ctx->act = buf[0x2C] & 7;
     if (ctx->act && ctx->cid_table->cid != 1256)
         av_log(ctx->avctx, AV_LOG_WARNING,
                "Adaptive color transform in an unsupported profile.\n");
-=======
->>>>>>> c49cbecb
 
     // make sure profile size constraints are respected
     // DNx100 allows 1920->1440 and 1280->960 subsampling
@@ -403,15 +395,15 @@
     int dct_linesize_chroma = frame->linesize[1];
     uint8_t *dest_y, *dest_u, *dest_v;
     int dct_y_offset, dct_x_offset;
-<<<<<<< HEAD
     int qscale, i, act;
     int interlaced_mb = 0;
 
     if (ctx->mbaff) {
         interlaced_mb = get_bits1(&row->gb);
         qscale = get_bits(&row->gb, 10);
-    } else
+    } else {
         qscale = get_bits(&row->gb, 11);
+    }
     act = get_bits1(&row->gb);
     if (act) {
         static int warned = 0;
@@ -420,22 +412,6 @@
             av_log(ctx->avctx, AV_LOG_ERROR,
                    "Unsupported adaptive color transform, patch welcome.\n");
         }
-=======
-    int qscale, i;
-    int interlaced_mb = 0;
-
-    if (ctx->mbaff) {
-        interlaced_mb = get_bits1(&ctx->gb);
-        qscale = get_bits(&ctx->gb, 10);
-    } else {
-        qscale = get_bits(&ctx->gb, 11);
-    }
-    skip_bits1(&ctx->gb);
-
-    for (i = 0; i < 8; i++) {
-        ctx->bdsp.clear_block(ctx->blocks[i]);
-        ctx->decode_dct_block(ctx, ctx->blocks[i], i, qscale);
->>>>>>> c49cbecb
     }
 
     if (qscale != row->last_qscale) {
@@ -480,17 +456,10 @@
 
         if (!(ctx->avctx->flags & AV_CODEC_FLAG_GRAY)) {
             dct_y_offset = interlaced_mb ? frame->linesize[1] : (dct_linesize_chroma << 3);
-<<<<<<< HEAD
             ctx->idsp.idct_put(dest_u,                dct_linesize_chroma, row->blocks[2]);
             ctx->idsp.idct_put(dest_v,                dct_linesize_chroma, row->blocks[3]);
             ctx->idsp.idct_put(dest_u + dct_y_offset, dct_linesize_chroma, row->blocks[6]);
             ctx->idsp.idct_put(dest_v + dct_y_offset, dct_linesize_chroma, row->blocks[7]);
-=======
-            ctx->idsp.idct_put(dest_u,                dct_linesize_chroma, ctx->blocks[2]);
-            ctx->idsp.idct_put(dest_v,                dct_linesize_chroma, ctx->blocks[3]);
-            ctx->idsp.idct_put(dest_u + dct_y_offset, dct_linesize_chroma, ctx->blocks[6]);
-            ctx->idsp.idct_put(dest_v + dct_y_offset, dct_linesize_chroma, ctx->blocks[7]);
->>>>>>> c49cbecb
         }
     } else {
         ctx->idsp.idct_put(dest_y,                               dct_linesize_luma, row->blocks[0]);
@@ -500,7 +469,6 @@
 
         if (!(ctx->avctx->flags & AV_CODEC_FLAG_GRAY)) {
             dct_y_offset = interlaced_mb ? frame->linesize[1] : (dct_linesize_chroma << 3);
-<<<<<<< HEAD
             ctx->idsp.idct_put(dest_u,                               dct_linesize_chroma, row->blocks[2]);
             ctx->idsp.idct_put(dest_u + dct_x_offset,                dct_linesize_chroma, row->blocks[3]);
             ctx->idsp.idct_put(dest_u + dct_y_offset,                dct_linesize_chroma, row->blocks[8]);
@@ -509,16 +477,6 @@
             ctx->idsp.idct_put(dest_v + dct_x_offset,                dct_linesize_chroma, row->blocks[5]);
             ctx->idsp.idct_put(dest_v + dct_y_offset,                dct_linesize_chroma, row->blocks[10]);
             ctx->idsp.idct_put(dest_v + dct_y_offset + dct_x_offset, dct_linesize_chroma, row->blocks[11]);
-=======
-            ctx->idsp.idct_put(dest_u,                               dct_linesize_chroma, ctx->blocks[2]);
-            ctx->idsp.idct_put(dest_u + dct_x_offset,                dct_linesize_chroma, ctx->blocks[3]);
-            ctx->idsp.idct_put(dest_u + dct_y_offset,                dct_linesize_chroma, ctx->blocks[8]);
-            ctx->idsp.idct_put(dest_u + dct_y_offset + dct_x_offset, dct_linesize_chroma, ctx->blocks[9]);
-            ctx->idsp.idct_put(dest_v,                               dct_linesize_chroma, ctx->blocks[4]);
-            ctx->idsp.idct_put(dest_v + dct_x_offset,                dct_linesize_chroma, ctx->blocks[5]);
-            ctx->idsp.idct_put(dest_v + dct_y_offset,                dct_linesize_chroma, ctx->blocks[10]);
-            ctx->idsp.idct_put(dest_v + dct_y_offset + dct_x_offset, dct_linesize_chroma, ctx->blocks[11]);
->>>>>>> c49cbecb
         }
     }
 
