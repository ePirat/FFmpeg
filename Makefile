MAIN_MAKEFILE=1
include ffbuild/config.mak

vpath %.c    $(SRC_PATH)
vpath %.cpp  $(SRC_PATH)
vpath %.h    $(SRC_PATH)
vpath %.inc  $(SRC_PATH)
vpath %.m    $(SRC_PATH)
vpath %.S    $(SRC_PATH)
vpath %.asm  $(SRC_PATH)
vpath %.rc   $(SRC_PATH)
vpath %.v    $(SRC_PATH)
vpath %.texi $(SRC_PATH)
vpath %.cu   $(SRC_PATH)
vpath %.ptx  $(SRC_PATH)
vpath %/fate_config.sh.template $(SRC_PATH)

TESTTOOLS   = audiogen videogen rotozoom tiny_psnr tiny_ssim base64 audiomatch
HOSTPROGS  := $(TESTTOOLS:%=tests/%) doc/print_options

# $(FFLIBS-yes) needs to be in linking order
FFLIBS-$(CONFIG_AVDEVICE)   += avdevice
FFLIBS-$(CONFIG_AVFILTER)   += avfilter
FFLIBS-$(CONFIG_AVFORMAT)   += avformat
FFLIBS-$(CONFIG_AVCODEC)    += avcodec
FFLIBS-$(CONFIG_AVRESAMPLE) += avresample
FFLIBS-$(CONFIG_POSTPROC)   += postproc
FFLIBS-$(CONFIG_SWRESAMPLE) += swresample
FFLIBS-$(CONFIG_SWSCALE)    += swscale

FFLIBS := avutil

DATA_FILES := $(wildcard $(SRC_PATH)/presets/*.ffpreset) $(SRC_PATH)/doc/ffprobe.xsd

SKIPHEADERS = compat/w32pthreads.h

# first so "all" becomes default target
all: all-yes

include $(SRC_PATH)/tools/Makefile
include $(SRC_PATH)/ffbuild/common.mak

FF_EXTRALIBS := $(FFEXTRALIBS)
FF_DEP_LIBS  := $(DEP_LIBS)
FF_STATIC_DEP_LIBS := $(STATIC_DEP_LIBS)

$(TOOLS): %$(EXESUF): %.o
<<<<<<< HEAD
	$(LD) $(LDFLAGS) $(LDEXEFLAGS) $(LD_O) $^ $(ELIBS)

target_dec_%_fuzzer$(EXESUF): target_dec_%_fuzzer.o $(FF_DEP_LIBS)
	$(LD) $(LDFLAGS) $(LDEXEFLAGS) $(LD_O) $^ $(ELIBS) $(FF_EXTRALIBS) $(LIBFUZZER_PATH)

tools/cws2fws$(EXESUF): ELIBS = $(ZLIB)
tools/sofa2wavs$(EXESUF): ELIBS = $(FF_EXTRALIBS)
tools/uncoded_frame$(EXESUF): $(FF_DEP_LIBS)
tools/uncoded_frame$(EXESUF): ELIBS = $(FF_EXTRALIBS)
tools/target_dec_%_fuzzer$(EXESUF): $(FF_DEP_LIBS)
=======
	$(LD) $(LDFLAGS) $(LDEXEFLAGS) $(LD_O) $^ $(EXTRALIBS-$(*F)) $(EXTRALIBS) $(ELIBS)
>>>>>>> 7cb1d9e2

CONFIGURABLE_COMPONENTS =                                           \
    $(wildcard $(FFLIBS:%=$(SRC_PATH)/lib%/all*.c))                 \
    $(SRC_PATH)/libavcodec/bitstream_filters.c                      \
    $(SRC_PATH)/libavformat/protocols.c                             \

config.h: ffbuild/.config
ffbuild/.config: $(CONFIGURABLE_COMPONENTS)
	@-tput bold 2>/dev/null
	@-printf '\nWARNING: $(?) newer than config.h, rerun configure\n\n'
	@-tput sgr0 2>/dev/null

SUBDIR_VARS := CLEANFILES FFLIBS HOSTPROGS TESTPROGS TOOLS               \
               HEADERS ARCH_HEADERS BUILT_HEADERS SKIPHEADERS            \
               ARMV5TE-OBJS ARMV6-OBJS ARMV8-OBJS VFP-OBJS NEON-OBJS     \
               ALTIVEC-OBJS VSX-OBJS MMX-OBJS X86ASM-OBJS                \
               MIPSFPU-OBJS MIPSDSPR2-OBJS MIPSDSP-OBJS MSA-OBJS         \
               MMI-OBJS OBJS SLIBOBJS HOSTOBJS TESTOBJS

define RESET
$(1) :=
$(1)-yes :=
endef

define DOSUBDIR
$(foreach V,$(SUBDIR_VARS),$(eval $(call RESET,$(V))))
SUBDIR := $(1)/
include $(SRC_PATH)/$(1)/Makefile
-include $(SRC_PATH)/$(1)/$(ARCH)/Makefile
-include $(SRC_PATH)/$(1)/$(INTRINSICS)/Makefile
include $(SRC_PATH)/ffbuild/library.mak
endef

$(foreach D,$(FFLIBS),$(eval $(call DOSUBDIR,lib$(D))))

include $(SRC_PATH)/fftools/Makefile
include $(SRC_PATH)/doc/Makefile
include $(SRC_PATH)/doc/examples/Makefile

libavcodec/utils.o libavformat/utils.o libavdevice/avdevice.o libavfilter/avfilter.o libavutil/utils.o libpostproc/postprocess.o libswresample/swresample.o libswscale/utils.o : libavutil/ffversion.h

$(PROGS): %$(PROGSSUF)$(EXESUF): %$(PROGSSUF)_g$(EXESUF)
ifeq ($(STRIPTYPE),direct)
	$(STRIP) -o $@ $<
else
	$(CP) $< $@
	$(STRIP) $@
endif

%$(PROGSSUF)_g$(EXESUF): $(FF_DEP_LIBS)
	$(LD) $(LDFLAGS) $(LDEXEFLAGS) $(LD_O) $(OBJS-$*) $(FF_EXTRALIBS)

VERSION_SH  = $(SRC_PATH)/ffbuild/version.sh
GIT_LOG     = $(SRC_PATH)/.git/logs/HEAD

.version: $(wildcard $(GIT_LOG)) $(VERSION_SH) ffbuild/config.mak
.version: M=@

libavutil/ffversion.h .version:
	$(M)$(VERSION_SH) $(SRC_PATH) libavutil/ffversion.h $(EXTRA_VERSION)
	$(Q)touch .version

# force version.sh to run whenever version might have changed
-include .version

install: install-libs install-headers

install-libs: install-libs-yes

install-data: $(DATA_FILES)
	$(Q)mkdir -p "$(DATADIR)"
	$(INSTALL) -m 644 $(DATA_FILES) "$(DATADIR)"

uninstall: uninstall-libs uninstall-headers uninstall-data

uninstall-data:
	$(RM) -r "$(DATADIR)"

clean::
	$(RM) $(CLEANSUFFIXES)
	$(RM) $(CLEANSUFFIXES:%=compat/msvcrt/%)
	$(RM) $(CLEANSUFFIXES:%=compat/atomics/pthread/%)
	$(RM) $(CLEANSUFFIXES:%=compat/%)
	$(RM) -r coverage-html
	$(RM) -rf coverage.info coverage.info.in lcov

distclean::
	$(RM) $(DISTCLEANSUFFIXES)
	$(RM) .version avversion.h config.asm config.h mapfile  \
		ffbuild/.config ffbuild/config.* libavutil/avconfig.h \
		version.h libavutil/ffversion.h libavcodec/codec_names.h \
		libavcodec/bsf_list.c libavformat/protocol_list.c
ifeq ($(SRC_LINK),src)
	$(RM) src
endif
	$(RM) -rf doc/examples/pc-uninstalled

config:
	$(SRC_PATH)/configure $(value FFMPEG_CONFIGURATION)

check: all alltools examples testprogs fate

include $(SRC_PATH)/tests/Makefile

$(sort $(OBJDIRS)):
	$(Q)mkdir -p $@

# Dummy rule to stop make trying to rebuild removed or renamed headers
%.h:
	@:

# Disable suffix rules.  Most of the builtin rules are suffix rules,
# so this saves some time on slow systems.
.SUFFIXES:

.PHONY: all all-yes alltools check *clean config install* testprogs uninstall*<|MERGE_RESOLUTION|>--- conflicted
+++ resolved
@@ -45,20 +45,15 @@
 FF_STATIC_DEP_LIBS := $(STATIC_DEP_LIBS)
 
 $(TOOLS): %$(EXESUF): %.o
-<<<<<<< HEAD
-	$(LD) $(LDFLAGS) $(LDEXEFLAGS) $(LD_O) $^ $(ELIBS)
+	$(LD) $(LDFLAGS) $(LDEXEFLAGS) $(LD_O) $^ $(EXTRALIBS-$(*F)) $(EXTRALIBS) $(ELIBS)
 
 target_dec_%_fuzzer$(EXESUF): target_dec_%_fuzzer.o $(FF_DEP_LIBS)
 	$(LD) $(LDFLAGS) $(LDEXEFLAGS) $(LD_O) $^ $(ELIBS) $(FF_EXTRALIBS) $(LIBFUZZER_PATH)
 
-tools/cws2fws$(EXESUF): ELIBS = $(ZLIB)
 tools/sofa2wavs$(EXESUF): ELIBS = $(FF_EXTRALIBS)
 tools/uncoded_frame$(EXESUF): $(FF_DEP_LIBS)
 tools/uncoded_frame$(EXESUF): ELIBS = $(FF_EXTRALIBS)
 tools/target_dec_%_fuzzer$(EXESUF): $(FF_DEP_LIBS)
-=======
-	$(LD) $(LDFLAGS) $(LDEXEFLAGS) $(LD_O) $^ $(EXTRALIBS-$(*F)) $(EXTRALIBS) $(ELIBS)
->>>>>>> 7cb1d9e2
 
 CONFIGURABLE_COMPONENTS =                                           \
     $(wildcard $(FFLIBS:%=$(SRC_PATH)/lib%/all*.c))                 \
