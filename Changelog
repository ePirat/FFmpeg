Entries are sorted chronologically from oldest to youngest within each release,
releases are sorted from youngest to oldest.

<<<<<<< HEAD
version next:


version 0.10.8
=======

version 0.8.8:

- kmvc: Clip pixel position to valid range
- kmvc: use fixed sized arrays in the context
- indeo: use a typedef for the mc function pointer
- lavc: check for overflow in init_get_bits
- mjpegdec: properly report unsupported disabled features
- jpegls: return meaningful errors
- jpegls: factorize return paths
- jpegls: check the scan offset
- wavpack: validate samples size parsed in wavpack_decode_block
- ljpeg: use the correct number of components in yuv
- mjpeg: Validate sampling factors
- mjpegdec: validate parameters in mjpeg_decode_scan_progressive_ac
- wavpack: check packet size early
- wavpack: return meaningful errors
- apetag: use int64_t for filesize
- tiff: do not overread the source buffer
- Prepare for 0.8.8 Release
- smacker: fix an off by one in huff.length computation
- smacker: check the return value of smacker_decode_tree
- smacker: pad the extradata allocation
- smacker: check frame size validity
- vmdav: convert to bytestream2
- 4xm: don't rely on get_buffer() initializing the frame.
- 4xm: check the return value of read_huffman_tables().
- 4xm: use the correct logging context
- 4xm: reject frames not compatible with the declared version
- 4xm: check bitstream_size boundary before using it
- 4xm: do not overread the source buffer in decode_p_block


version 0.8.7:
>>>>>>> e786cc33

- avfiltergraph: check for sws opts being non-NULL before using them
- bmv: check for len being valid in bmv_decode_frame()
- dfa: check for invalid access in decode_wdlt()
- indeo3: check motion vectors
- indeo3: fix data size check
- indeo3: switch parsing the header to bytestream2
- lavf: make sure stream probe data gets freed.
- oggdec: fix faulty cleanup prototype
- oma: Validate sample rates
- qdm2: check that the FFT size is a power of 2
- rv10: check that extradata is large enough
- xmv: check audio track parameters validity
- xmv: do not leak memory in the error paths in xmv_read_header()
- aac: check the maximum number of channels
- indeo3: fix off by one in MV validity check, Bug #503
- id3v2: check for end of file while unescaping tags
- wav: Always seek to an even offset, Bug #500, LP: #1174737
- proresdec: support mixed interlaced/non-interlaced content


version 0.10.6:

- many bug fixes that where found with Coverity

- The following CVE fixes where backported:
  CVE-2012-2796, CVE-2012-2775, CVE-2012-2772, CVE-2012-2776,
  CVE-2012-2779, CVE-2012-2787, CVE-2012-2794, CVE-2012-2800,
  CVE-2012-2802, CVE-2012-2801, CVE-2012-2786, CVE-2012-2798,
  CVE-2012-2793, CVE-2012-2789, CVE-2012-2788, CVE-2012-2790,
  CVE-2012-2777, CVE-2012-2784

- hundreads of other bug fixes, some possibly security relevant,
  see the git log for details.


version 0.10.5:

- Several bugs and crashes have been fixed as well as build problems
  with recent mingw64


version 0.10.4:

- Several bugs and crashes have been fixed
  Note, CVE-2012-0851 and CVE-2011-3937 have been fixed in previous releases

version 0.10.3:

- Security fixes in the 4xm demuxer, avi demuxer, cook decoder,
  mm demuxer, mpegvideo decoder, vqavideo decoder (CVE-2012-0947) and
  xmv demuxer.

- Several bugs and crashes have been fixed in the following codecs: AAC,
  APE, H.263, H.264, Indeo 4, Mimic, MJPEG, Motion Pixels Video, RAW,
  TTA, VC1, VQA, WMA Voice, vqavideo.

- Several bugs and crashes have been fixed in the following formats:
  ASF, ID3v2, MOV, xWMA

- This release additionally updates the following codecs to the
  bytestream2 API, and therefore benefit from additional overflow
  checks: truemotion2, utvideo, vqavideo


version 0.10.1
- Several security fixes, many bugfixes affecting many formats and
  codecs, the list below is not complete.

- swapuv filter

- Several bugs and crashes have been fixed in the following codecs: AAC,
  AC-3, ADPCM, AMR (both NB and WB), ATRAC3, CAVC, Cook, camstudio, DCA,
  DPCM, DSI CIN, DV, EA TGQ, FLAC, fraps, G.722 (both encoder and
  decoder), H.264, huvffyuv, BB JV decoder, Indeo 3, KGV1, LCL, the
  libx264 wrapper, MJPEG, mp3on4, Musepack, MPEG1/2, PNG, QDM2, Qt RLE,
  ROQ, RV10, RV30/RV34/RV40, shorten, smacker, subrip, SVQ3, TIFF,
  Truemotion2, TTA, VC1, VMware Screen codec, Vorbis, VP5, VP6, WMA,
  Westwood SNDx, XXAN.

- This release additionally updates the following codecs to the
  bytestream2 API, and therefore benefit from additional overflow
  checks: XXAN, ALG MM, TQG, SMC, Qt SMC, ROQ, PNG

- Several bugs and crashes have been fixed in the following formats:
  AIFF, ASF, DV, Matroska, NSV, MOV, MPEG-TS, Smacker, Sony OpenMG, RM,
  SWF.

- Libswscale has an potential overflow for large image size fixed.

- The following APIs have been added:

  avcodec_is_open()
  avformat_get_riff_video_tags()
  avformat_get_riff_audio_tags()

  Please see the file doc/APIchanges and the Doxygen documentation for
  further information.


version 0.10:
- Fixes: CVE-2011-3929, CVE-2011-3934, CVE-2011-3935, CVE-2011-3936,
         CVE-2011-3937, CVE-2011-3940, CVE-2011-3941, CVE-2011-3944,
         CVE-2011-3945, CVE-2011-3946, CVE-2011-3947, CVE-2011-3949,
         CVE-2011-3950, CVE-2011-3951, CVE-2011-3952
- v410 Quicktime Uncompressed 4:4:4 10-bit encoder and decoder
- SBaGen (SBG) binaural beats script demuxer
- OpenMG Audio muxer
- Timecode extraction in DV and MOV
- thumbnail video filter
- XML output in ffprobe
- asplit audio filter
- tinterlace video filter
- astreamsync audio filter
- amerge audio filter
- ISMV (Smooth Streaming) muxer
- GSM audio parser
- SMJPEG muxer
- XWD encoder and decoder
- Automatic thread count based on detection number of (available) CPU cores
- y41p Brooktree Uncompressed 4:1:1 12-bit encoder and decoder
- ffprobe -show_error option
- Avid 1:1 10-bit RGB Packer codec
- v308 Quicktime Uncompressed 4:4:4 encoder and decoder
- yuv4 libquicktime packed 4:2:0 encoder and decoder
- ffprobe -show_frames option
- silencedetect audio filter
- ffprobe -show_program_version, -show_library_versions, -show_versions options
- rv34: frame-level multi-threading
- optimized iMDCT transform on x86 using SSE for for mpegaudiodec
- Improved PGS subtitle decoder
- dumpgraph option to lavfi device
- r210 and r10k encoders
- ffwavesynth decoder
- aviocat tool
- ffeval tool


version 0.9:

- openal input device added
- boxblur filter added
- BWF muxer
- Flash Screen Video 2 decoder
- lavfi input device added
- added avconv, which is almost the same for now, except
for a few incompatible changes in the options, which will hopefully make them
easier to use. The changes are:
    * The options placement is now strictly enforced! While in theory the
      options for ffmpeg should be given in [input options] -i INPUT [output
      options] OUTPUT order, in practice it was possible to give output options
      before the -i and it mostly worked. Except when it didn't - the behavior was
      a bit inconsistent. In avconv, it is not possible to mix input and output
      options. All non-global options are reset after an input or output filename.
    * All per-file options are now truly per-file - they apply only to the next
      input or output file and specifying different values for different files
      will now work properly (notably -ss and -t options).
    * All per-stream options are now truly per-stream - it is possible to
      specify which stream(s) should a given option apply to. See the Stream
      specifiers section in the avconv manual for details.
    * In ffmpeg some options (like -newvideo/-newaudio/...) are irregular in the
      sense that they're specified after the output filename instead of before,
      like all other options. In avconv this irregularity is removed, all options
      apply to the next input or output file.
    * -newvideo/-newaudio/-newsubtitle options were removed. Not only were they
      irregular and highly confusing, they were also redundant. In avconv the -map
      option will create new streams in the output file and map input streams to
      them. E.g. avconv -i INPUT -map 0 OUTPUT will create an output stream for
      each stream in the first input file.
    * The -map option now has slightly different and more powerful syntax:
        + Colons (':') are used to separate file index/stream type/stream index
          instead of dots. Comma (',') is used to separate the sync stream instead
          of colon.. This is done for consistency with other options.
        + It's possible to specify stream type. E.g. -map 0:a:2 creates an
          output stream from the third input audio stream.
        + Omitting the stream index now maps all the streams of the given type,
          not just the first. E.g. -map 0:s creates output streams for all the
          subtitle streams in the first input file.
        + Since -map can now match multiple streams, negative mappings were
          introduced. Negative mappings disable some streams from an already
          defined map. E.g. '-map 0 -map -0:a:1' means 'create output streams for
          all the stream in the first input file, except for the second audio
          stream'.
    * There is a new option -c (or -codec) for choosing the decoder/encoder to
      use, which allows to precisely specify target stream(s) consistently with
      other options. E.g. -c:v lib264 sets the codec for all video streams, -c:a:0
      libvorbis sets the codec for the first audio stream and -c copy copies all
      the streams without reencoding. Old -vcodec/-acodec/-scodec options are now
      aliases to -c:v/a/s
    * It is now possible to precisely specify which stream should an AVOption
      apply to. E.g. -b:v:0 2M sets the bitrate for the first video stream, while
      -b:a 128k sets the bitrate for all audio streams. Note that the old -ab 128k
      syntax is deprecated and will stop working soon.
    * -map_chapters now takes only an input file index and applies to the next
      output file. This is consistent with how all the other options work.
    * -map_metadata now takes only an input metadata specifier and applies to
      the next output file. Output metadata specifier is now part of the option
      name, similarly to the AVOptions/map/codec feature above.
    * -metadata can now be used to set metadata on streams and chapters, e.g.
      -metadata:s:1 language=eng sets the language of the first stream to 'eng'.
      This made -vlang/-alang/-slang options redundant, so they were removed.
    * -qscale option now uses stream specifiers and applies to all streams, not
      just video. I.e. plain -qscale number would now apply to all streams. To get
      the old behavior, use -qscale:v. Also there is now a shortcut -q for -qscale
      and -aq is now an alias for -q:a.
    * -vbsf/-absf/-sbsf options were removed and replaced by a -bsf option which
      uses stream specifiers. Use -bsf:v/a/s instead of the old options.
    * -itsscale option now uses stream specifiers, so its argument is only the
      scale parameter.
    * -intra option was removed, use -g 0 for the same effect.
    * -psnr option was removed, use -flags +psnr for the same effect.
    * -vf option is now an alias to the new -filter option, which uses stream specifiers.
    * -vframes/-aframes/-dframes options are now aliases to the new -frames option.
    * -vtag/-atag/-stag options are now aliases to the new -tag option.
- XMV demuxer
- LOAS demuxer
- ashowinfo filter added
- Windows Media Image decoder
- amovie source added
- LATM muxer/demuxer
- Speex encoder via libspeex
- JSON output in ffprobe
- WTV muxer
- Optional C++ Support (needed for libstagefright)
- H.264 Decoding on Android via Stagefright
- Prores decoder
- BIN/XBIN/ADF/IDF text file decoder
- aconvert audio filter added
- audio support to lavfi input device added
- libcdio-paranoia input device for audio CD grabbing
- Apple ProRes decoder
- CELT in Ogg demuxing
- G.723.1 demuxer and decoder
- libmodplug support (--enable-libmodplug)
- VC-1 interlaced decoding
- libutvideo wrapper (--enable-libutvideo)
- aevalsrc audio source added
- Ut Video decoder
- Speex encoding via libspeex
- 4:2:2 H.264 decoding support
- 4:2:2 and 4:4:4 H.264 encoding with libx264
- Pulseaudio input device
- Prores encoder
- Video Decoder Acceleration (VDA) HWAccel module.
- replacement Indeo 3 decoder
- new ffmpeg option: -map_channel
- volume audio filter added
- earwax audio filter added
- libv4l2 support (--enable-libv4l2)
- TLS/SSL and HTTPS protocol support
- AVOptions API rewritten and documented
- most of CODEC_FLAG2_*, some CODEC_FLAG_* and many codec-specific fields in
  AVCodecContext deprecated. Codec private options should be used instead.
- Properly working defaults in libx264 wrapper, support for native presets.
- Encrypted OMA files support
- Discworld II BMV decoding support
- VBLE Decoder
- OS X Video Decoder Acceleration (VDA) support
- compact and csv output in ffprobe
- pan audio filter
- IFF Amiga Continuous Bitmap (ACBM) decoder
- ass filter
- CRI ADX audio format muxer and demuxer
- Playstation Portable PMP format demuxer
- Microsoft Windows ICO demuxer
- life source
- PCM format support in OMA demuxer
- CLJR encoder
- new option: -report
- Dxtory capture format decoder
- cellauto source
- Simple segmenting muxer
- Indeo 4 decoder
- SMJPEG demuxer


version 0.8:

- many many things we forgot because we rather write code than changelogs
- WebM support in Matroska de/muxer
- low overhead Ogg muxing
- MMS-TCP support
- VP8 de/encoding via libvpx
- Demuxer for On2's IVF format
- Pictor/PC Paint decoder
- HE-AAC v2 decoder
- HE-AAC v2 encoding with libaacplus
- libfaad2 wrapper removed
- DTS-ES extension (XCh) decoding support
- native VP8 decoder
- RTSP tunneling over HTTP
- RTP depacketization of SVQ3
- -strict inofficial replaced by -strict unofficial
- ffplay -exitonkeydown and -exitonmousedown options added
- native GSM / GSM MS decoder
- RTP depacketization of QDM2
- ANSI/ASCII art playback system
- Lego Mindstorms RSO de/muxer
- libavcore added (and subsequently removed)
- SubRip subtitle file muxer and demuxer
- Chinese AVS encoding via libxavs
- ffprobe -show_packets option added
- RTP packetization of Theora and Vorbis
- RTP depacketization of MP4A-LATM
- RTP packetization and depacketization of VP8
- hflip filter
- Apple HTTP Live Streaming demuxer
- a64 codec
- MMS-HTTP support
- G.722 ADPCM audio encoder/decoder
- R10k video decoder
- ocv_smooth filter
- frei0r wrapper filter
- change crop filter syntax to width:height:x:y
- make the crop filter accept parametric expressions
- make ffprobe accept AVFormatContext options
- yadif filter
- blackframe filter
- Demuxer for Leitch/Harris' VR native stream format (LXF)
- RTP depacketization of the X-QT QuickTime format
- SAP (Session Announcement Protocol, RFC 2974) muxer and demuxer
- cropdetect filter
- ffmpeg -crop* options removed
- transpose filter added
- ffmpeg -force_key_frames option added
- demuxer for receiving raw rtp:// URLs without an SDP description
- single stream LATM/LOAS decoder
- setpts filter added
- Win64 support for optimized x86 assembly functions
- MJPEG/AVI1 to JPEG/JFIF bitstream filter
- ASS subtitle encoder and decoder
- IEC 61937 encapsulation for E-AC-3, TrueHD, DTS-HD (for HDMI passthrough)
- overlay filter added
- rename aspect filter to setdar, and pixelaspect to setsar
- IEC 61937 demuxer
- Mobotix .mxg demuxer
- frei0r source added
- hqdn3d filter added
- RTP depacketization of QCELP
- FLAC parser added
- gradfun filter added
- AMR-WB decoder
- replace the ocv_smooth filter with a more generic ocv filter
- Windows Televison (WTV) demuxer
- FFmpeg metadata format muxer and demuxer
- SubRip (srt) subtitle encoder and decoder
- floating-point AC-3 encoder added
- Lagarith decoder
- ffmpeg -copytb option added
- IVF muxer added
- Wing Commander IV movies decoder added
- movie source added
- Bink version 'b' audio and video decoder
- Bitmap Brothers JV playback system
- Apple HTTP Live Streaming protocol handler
- sndio support for playback and record
- Linux framebuffer input device added
- Chronomaster DFA decoder
- DPX image encoder
- MicroDVD subtitle file muxer and demuxer
- Playstation Portable PMP format demuxer
- fieldorder video filter added
- AAC encoding via libvo-aacenc
- AMR-WB encoding via libvo-amrwbenc
- xWMA demuxer
- Mobotix MxPEG decoder
- VP8 frame-multithreading
- NEON optimizations for VP8
- Lots of deprecated API cruft removed
- fft and imdct optimizations for AVX (Sandy Bridge) processors
- showinfo filter added
- SMPTE 302M AES3 audio decoder
- Apple Core Audio Format muxer
- 9bit and 10bit per sample support in the H.264 decoder
- 9bit and 10bit FFV1 encoding / decoding
- split filter added
- select filter added
- sdl output device added
- libmpcodecs video filter support (3 times as many filters than before)
- mpeg2 aspect ratio dection fixed
- libxvid aspect pickiness fixed
- Frame multithreaded decoding
- E-AC-3 audio encoder
- ac3enc: add channel coupling support
- floating-point sample format support to the ac3, eac3, dca, aac, and vorbis decoders.
- H264/MPEG frame-level multi-threading
- All av_metadata_* functions renamed to av_dict_* and moved to libavutil
- 4:4:4 H.264 decoding support
- 10-bit H.264 optimizations for x86
- lut, lutrgb, and lutyuv filters added
- buffersink libavfilter sink added
- Bump libswscale for recently reported ABI break
- New J2K encoder (via OpenJPEG)


version 0.7:

- all the changes for 0.8, but keeping API/ABI compatibility with the 0.6 release


version 0.6:

- PB-frame decoding for H.263
- deprecated vhook subsystem removed
- deprecated old scaler removed
- VQF demuxer
- Alpha channel scaler
- PCX encoder
- RTP packetization of H.263
- RTP packetization of AMR
- RTP depacketization of Vorbis
- CorePNG decoding support
- Cook multichannel decoding support
- introduced avlanguage helpers in libavformat
- 8088flex TMV demuxer and decoder
- per-stream language-tags extraction in asfdec
- V210 decoder and encoder
- remaining GPL parts in AC-3 decoder converted to LGPL
- QCP demuxer
- SoX native format muxer and demuxer
- AMR-NB decoding/encoding, AMR-WB decoding via OpenCORE libraries
- DPX image decoder
- Electronic Arts Madcow decoder
- DivX (XSUB) subtitle encoder
- nonfree libamr support for AMR-NB/WB decoding/encoding removed
- experimental AAC encoder
- RTP depacketization of ASF and RTSP from WMS servers
- RTMP support in libavformat
- noX handling for OPT_BOOL X options
- Wave64 demuxer
- IEC-61937 compatible Muxer
- TwinVQ decoder
- Bluray (PGS) subtitle decoder
- LPCM support in MPEG-TS (HDMV RID as found on Blu-ray disks)
- WMA Pro decoder
- Core Audio Format demuxer
- Atrac1 decoder
- MD STUDIO audio demuxer
- RF64 support in WAV demuxer
- MPEG-4 Audio Lossless Coding (ALS) decoder
- -formats option split into -formats, -codecs, -bsfs, and -protocols
- IV8 demuxer
- CDG demuxer and decoder
- R210 decoder
- Auravision Aura 1 and 2 decoders
- Deluxe Paint Animation playback system
- SIPR decoder
- Adobe Filmstrip muxer and demuxer
- RTP depacketization of H.263
- Bink demuxer and audio/video decoders
- enable symbol versioning by default for linkers that support it
- IFF PBM/ILBM bitmap decoder
- concat protocol
- Indeo 5 decoder
- RTP depacketization of AMR
- WMA Voice decoder
- ffprobe tool
- AMR-NB decoder
- RTSP muxer
- HE-AAC v1 decoder
- Kega Game Video (KGV1) decoder
- VorbisComment writing for FLAC, Ogg FLAC and Ogg Speex files
- RTP depacketization of Theora
- HTTP Digest authentication
- RTMP/RTMPT/RTMPS/RTMPE/RTMPTE protocol support via librtmp
- Psygnosis YOP demuxer and video decoder
- spectral extension support in the E-AC-3 decoder
- unsharp video filter
- RTP hinting in the mov/3gp/mp4 muxer
- Dirac in Ogg demuxing
- seek to keyframes in Ogg
- 4:2:2 and 4:4:4 Theora decoding
- 35% faster VP3/Theora decoding
- faster AAC decoding
- faster H.264 decoding
- RealAudio 1.0 (14.4K) encoder


version 0.5:

- DV50 AKA DVCPRO50 encoder, decoder, muxer and demuxer
- TechSmith Camtasia (TSCC) video decoder
- IBM Ultimotion (ULTI) video decoder
- Sierra Online audio file demuxer and decoder
- Apple QuickDraw (qdrw) video decoder
- Creative ADPCM audio decoder (16 bits as well as 8 bits schemes)
- Electronic Arts Multimedia (WVE/UV2/etc.) file demuxer
- Miro VideoXL (VIXL) video decoder
- H.261 video encoder
- QPEG video decoder
- Nullsoft Video (NSV) file demuxer
- Shorten audio decoder
- LOCO video decoder
- Apple Lossless Audio Codec (ALAC) decoder
- Winnov WNV1 video decoder
- Autodesk Animator Studio Codec (AASC) decoder
- Indeo 2 video decoder
- Fraps FPS1 video decoder
- Snow video encoder/decoder
- Sonic audio encoder/decoder
- Vorbis audio decoder
- Macromedia ADPCM decoder
- Duck TrueMotion 2 video decoder
- support for decoding FLX and DTA extensions in FLIC files
- H.264 custom quantization matrices support
- ffserver fixed, it should now be usable again
- QDM2 audio decoder
- Real Cooker audio decoder
- TrueSpeech audio decoder
- WMA2 audio decoder fixed, now all files should play correctly
- RealAudio 14.4 and 28.8 decoders fixed
- JPEG-LS decoder
- build system improvements
- tabs and trailing whitespace removed from the codebase
- CamStudio video decoder
- AIFF/AIFF-C audio format, encoding and decoding
- ADTS AAC file reading and writing
- Creative VOC file reading and writing
- American Laser Games multimedia (*.mm) playback system
- Zip Motion Blocks Video decoder
- improved Theora/VP3 decoder
- True Audio (TTA) decoder
- AVS demuxer and video decoder
- JPEG-LS encoder
- Smacker demuxer and decoder
- NuppelVideo/MythTV demuxer and RTjpeg decoder
- KMVC decoder
- MPEG-2 intra VLC support
- MPEG-2 4:2:2 encoder
- Flash Screen Video decoder
- GXF demuxer
- Chinese AVS decoder
- GXF muxer
- MXF demuxer
- VC-1/WMV3/WMV9 video decoder
- MacIntel support
- AVISynth support
- VMware video decoder
- VP5 video decoder
- VP6 video decoder
- WavPack lossless audio decoder
- Targa (.TGA) picture decoder
- Vorbis audio encoder
- Delphine Software .cin demuxer/audio and video decoder
- Tiertex .seq demuxer/video decoder
- MTV demuxer
- TIFF picture encoder and decoder
- GIF picture decoder
- Intel Music Coder decoder
- Zip Motion Blocks Video encoder
- Musepack decoder
- Flash Screen Video encoder
- Theora encoding via libtheora
- BMP encoder
- WMA encoder
- GSM-MS encoder and decoder
- DCA decoder
- DXA demuxer and decoder
- DNxHD decoder
- Gamecube movie (.THP) playback system
- Blackfin optimizations
- Interplay C93 demuxer and video decoder
- Bethsoft VID demuxer and video decoder
- CRYO APC demuxer
- Atrac3 decoder
- V.Flash PTX decoder
- RoQ muxer, RoQ audio encoder
- Renderware TXD demuxer and decoder
- extern C declarations for C++ removed from headers
- sws_flags command line option
- codebook generator
- RoQ video encoder
- QTRLE encoder
- OS/2 support removed and restored again
- AC-3 decoder
- NUT muxer
- additional SPARC (VIS) optimizations
- Matroska muxer
- slice-based parallel H.264 decoding
- Monkey's Audio demuxer and decoder
- AMV audio and video decoder
- DNxHD encoder
- H.264 PAFF decoding
- Nellymoser ASAO decoder
- Beam Software SIFF demuxer and decoder
- libvorbis Vorbis decoding removed in favor of native decoder
- IntraX8 (J-Frame) subdecoder for WMV2 and VC-1
- Ogg (Theora, Vorbis and FLAC) muxer
- The "device" muxers and demuxers are now in a new libavdevice library
- PC Paintbrush PCX decoder
- Sun Rasterfile decoder
- TechnoTrend PVA demuxer
- Linux Media Labs MPEG-4 (LMLM4) demuxer
- AVM2 (Flash 9) SWF muxer
- QT variant of IMA ADPCM encoder
- VFW grabber
- iPod/iPhone compatible mp4 muxer
- Mimic decoder
- MSN TCP Webcam stream demuxer
- RL2 demuxer / decoder
- IFF demuxer
- 8SVX audio decoder
- non-recursive Makefiles
- BFI demuxer
- MAXIS EA XA (.xa) demuxer / decoder
- BFI video decoder
- OMA demuxer
- MLP/TrueHD decoder
- Electronic Arts CMV decoder
- Motion Pixels Video decoder
- Motion Pixels MVI demuxer
- removed animated GIF decoder/demuxer
- D-Cinema audio muxer
- Electronic Arts TGV decoder
- Apple Lossless Audio Codec (ALAC) encoder
- AAC decoder
- floating point PCM encoder/decoder
- MXF muxer
- DV100 AKA DVCPRO HD decoder and demuxer
- E-AC-3 support added to AC-3 decoder
- Nellymoser ASAO encoder
- ASS and SSA demuxer and muxer
- liba52 wrapper removed
- SVQ3 watermark decoding support
- Speex decoding via libspeex
- Electronic Arts TGQ decoder
- RV40 decoder
- QCELP / PureVoice decoder
- RV30 decoder
- hybrid WavPack support
- R3D REDCODE demuxer
- ALSA support for playback and record
- Electronic Arts TQI decoder
- OpenJPEG based JPEG 2000 decoder
- NC (NC4600) camera file demuxer
- Gopher client support
- MXF D-10 muxer
- generic metadata API
- flash ScreenVideo2 encoder


version 0.4.9-pre1:

- DV encoder, DV muxer
- Microsoft RLE video decoder
- Microsoft Video-1 decoder
- Apple Animation (RLE) decoder
- Apple Graphics (SMC) decoder
- Apple Video (RPZA) decoder
- Cinepak decoder
- Sega FILM (CPK) file demuxer
- Westwood multimedia support (VQA & AUD files)
- Id Quake II CIN playback support
- 8BPS video decoder
- FLIC playback support
- RealVideo 2.0 (RV20) decoder
- Duck TrueMotion v1 (DUCK) video decoder
- Sierra VMD demuxer and video decoder
- MSZH and ZLIB decoder support
- SVQ1 video encoder
- AMR-WB support
- PPC optimizations
- rate distortion optimal cbp support
- rate distorted optimal ac prediction for MPEG-4
- rate distorted optimal lambda->qp support
- AAC encoding with libfaac
- Sunplus JPEG codec (SP5X) support
- use Lagrange multipler instead of QP for ratecontrol
- Theora/VP3 decoding support
- XA and ADX ADPCM codecs
- export MPEG-2 active display area / pan scan
- Add support for configuring with IBM XLC
- floating point AAN DCT
- initial support for zygo video (not complete)
- RGB ffv1 support
- new audio/video parser API
- av_log() system
- av_read_frame() and av_seek_frame() support
- missing last frame fixes
- seek by mouse in ffplay
- noise reduction of DCT coefficients
- H.263 OBMC & 4MV support
- H.263 alternative inter vlc support
- H.263 loop filter
- H.263 slice structured mode
- interlaced DCT support for MPEG-2 encoding
- stuffing to stay above min_bitrate
- MB type & QP visualization
- frame stepping for ffplay
- interlaced motion estimation
- alternate scantable support
- SVCD scan offset support
- closed GOP support
- SSE2 FDCT
- quantizer noise shaping
- G.726 ADPCM audio codec
- MS ADPCM encoding
- multithreaded/SMP motion estimation
- multithreaded/SMP encoding for MPEG-1/MPEG-2/MPEG-4/H.263
- multithreaded/SMP decoding for MPEG-2
- FLAC decoder
- Metrowerks CodeWarrior suppport
- H.263+ custom pcf support
- nicer output for 'ffmpeg -formats'
- Matroska demuxer
- SGI image format, encoding and decoding
- H.264 loop filter support
- H.264 CABAC support
- nicer looking arrows for the motion vector visualization
- improved VCD support
- audio timestamp drift compensation
- MPEG-2 YUV 422/444 support
- polyphase kaiser windowed sinc and blackman nuttall windowed sinc audio resample
- better image scaling
- H.261 support
- correctly interleave packets during encoding
- VIS optimized motion compensation
- intra_dc_precision>0 encoding support
- support reuse of motion vectors/MB types/field select values of the source video
- more accurate deblock filter
- padding support
- many optimizations and bugfixes
- FunCom ISS audio file demuxer and according ADPCM decoding


version 0.4.8:

- MPEG-2 video encoding (Michael)
- Id RoQ playback subsystem (Mike Melanson and Tim Ferguson)
- Wing Commander III Movie (.mve) file playback subsystem (Mike Melanson
  and Mario Brito)
- Xan DPCM audio decoder (Mario Brito)
- Interplay MVE playback subsystem (Mike Melanson)
- Duck DK3 and DK4 ADPCM audio decoders (Mike Melanson)


version 0.4.7:

- RealAudio 1.0 (14_4) and 2.0 (28_8) native decoders. Author unknown, code from mplayerhq
  (originally from public domain player for Amiga at http://www.honeypot.net/audio)
- current version now also compiles with older GCC (Fabrice)
- 4X multimedia playback system including 4xm file demuxer (Mike
  Melanson), and 4X video and audio codecs (Michael)
- Creative YUV (CYUV) decoder (Mike Melanson)
- FFV1 codec (our very simple lossless intra only codec, compresses much better
  than HuffYUV) (Michael)
- ASV1 (Asus), H.264, Intel indeo3 codecs have been added (various)
- tiny PNG encoder and decoder, tiny GIF decoder, PAM decoder (PPM with
  alpha support), JPEG YUV colorspace support. (Fabrice Bellard)
- ffplay has been replaced with a newer version which uses SDL (optionally)
  for multiplatform support (Fabrice)
- Sorenson Version 3 codec (SVQ3) support has been added (decoding only) - donated
  by anonymous
- AMR format has been added (Johannes Carlsson)
- 3GP support has been added (Johannes Carlsson)
- VP3 codec has been added (Mike Melanson)
- more MPEG-1/2 fixes
- better multiplatform support, MS Visual Studio fixes (various)
- AltiVec optimizations (Magnus Damn and others)
- SH4 processor support has been added (BERO)
- new public interfaces (avcodec_get_pix_fmt) (Roman Shaposhnick)
- VOB streaming support (Brian Foley)
- better MP3 autodetection (Andriy Rysin)
- qpel encoding (Michael)
- 4mv+b frames encoding finally fixed (Michael)
- chroma ME (Michael)
- 5 comparison functions for ME (Michael)
- B-frame encoding speedup (Michael)
- WMV2 codec (unfinished - Michael)
- user specified diamond size for EPZS (Michael)
- Playstation STR playback subsystem, still experimental (Mike and Michael)
- ASV2 codec (Michael)
- CLJR decoder (Alex)

.. And lots more new enhancements and fixes.


version 0.4.6:

- completely new integer only MPEG audio layer 1/2/3 decoder rewritten
  from scratch
- Recoded DCT and motion vector search with gcc (no longer depends on nasm)
- fix quantization bug in AC3 encoder
- added PCM codecs and format. Corrected WAV/AVI/ASF PCM issues
- added prototype ffplay program
- added GOB header parsing on H.263/H.263+ decoder (Juanjo)
- bug fix on MCBPC tables of H.263 (Juanjo)
- bug fix on DC coefficients of H.263 (Juanjo)
- added Advanced Prediction Mode on H.263/H.263+ decoder (Juanjo)
- now we can decode H.263 streams found in QuickTime files (Juanjo)
- now we can decode H.263 streams found in VIVO v1 files(Juanjo)
- preliminary RTP "friendly" mode for H.263/H.263+ coding. (Juanjo)
- added GOB header for H.263/H.263+ coding on RTP mode (Juanjo)
- now H.263 picture size is returned on the first decoded frame (Juanjo)
- added first regression tests
- added MPEG-2 TS demuxer
- new demux API for libav
- more accurate and faster IDCT (Michael)
- faster and entropy-controlled motion search (Michael)
- two pass video encoding (Michael)
- new video rate control (Michael)
- added MSMPEG4V1, MSMPEGV2 and WMV1 support (Michael)
- great performance improvement of video encoders and decoders (Michael)
- new and faster bit readers and vlc parsers (Michael)
- high quality encoding mode: tries all macroblock/VLC types (Michael)
- added DV video decoder
- preliminary RTP/RTSP support in ffserver and libavformat
- H.263+ AIC decoding/encoding support (Juanjo)
- VCD MPEG-PS mode (Juanjo)
- PSNR stuff (Juanjo)
- simple stats output (Juanjo)
- 16-bit and 15-bit RGB/BGR/GBR support (Bisqwit)


version 0.4.5:

- some header fixes (Zdenek Kabelac <kabi at informatics.muni.cz>)
- many MMX optimizations (Nick Kurshev <nickols_k at mail.ru>)
- added configure system (actually a small shell script)
- added MPEG audio layer 1/2/3 decoding using LGPL'ed mpglib by
  Michael Hipp (temporary solution - waiting for integer only
  decoder)
- fixed VIDIOCSYNC interrupt
- added Intel H.263 decoding support ('I263' AVI fourCC)
- added Real Video 1.0 decoding (needs further testing)
- simplified image formats again. Added PGM format (=grey
  pgm). Renamed old PGM to PGMYUV.
- fixed msmpeg4 slice issues (tell me if you still find problems)
- fixed OpenDivX bugs with newer versions (added VOL header decoding)
- added support for MPlayer interface
- added macroblock skip optimization
- added MJPEG decoder
- added mmx/mmxext IDCT from libmpeg2
- added pgmyuvpipe, ppm, and ppm_pipe formats (original patch by Celer
  <celer at shell.scrypt.net>)
- added pixel format conversion layer (e.g. for MJPEG or PPM)
- added deinterlacing option
- MPEG-1/2 fixes
- MPEG-4 vol header fixes (Jonathan Marsden <snmjbm at pacbell.net>)
- ARM optimizations (Lionel Ulmer <lionel.ulmer at free.fr>).
- Windows porting of file converter
- added MJPEG raw format (input/ouput)
- added JPEG image format support (input/output)


version 0.4.4:

- fixed some std header definitions (Bjorn Lindgren
  <bjorn.e.lindgren at telia.com>).
- added MPEG demuxer (MPEG-1 and 2 compatible).
- added ASF demuxer
- added prototype RM demuxer
- added AC3 decoding (done with libac3 by Aaron Holtzman)
- added decoding codec parameter guessing (.e.g. for MPEG, because the
  header does not include them)
- fixed header generation in MPEG-1, AVI and ASF muxer: wmplayer can now
  play them (only tested video)
- fixed H.263 white bug
- fixed phase rounding in img resample filter
- add MMX code for polyphase img resample filter
- added CPU autodetection
- added generic title/author/copyright/comment string handling (ASF and RM
  use them)
- added SWF demux to extract MP3 track (not usable yet because no MP3
  decoder)
- added fractional frame rate support
- codecs are no longer searched by read_header() (should fix ffserver
  segfault)


version 0.4.3:

- BGR24 patch (initial patch by Jeroen Vreeken <pe1rxq at amsat.org>)
- fixed raw yuv output
- added motion rounding support in MPEG-4
- fixed motion bug rounding in MSMPEG4
- added B-frame handling in video core
- added full MPEG-1 decoding support
- added partial (frame only) MPEG-2 support
- changed the FOURCC code for H.263 to "U263" to be able to see the
  +AVI/H.263 file with the UB Video H.263+ decoder. MPlayer works with
  this +codec ;) (JuanJo).
- Halfpel motion estimation after MB type selection (JuanJo)
- added pgm and .Y.U.V output format
- suppressed 'img:' protocol. Simply use: /tmp/test%d.[pgm|Y] as input or
  output.
- added pgmpipe I/O format (original patch from Martin Aumueller
  <lists at reserv.at>, but changed completely since we use a format
  instead of a protocol)


version 0.4.2:

- added H.263/MPEG-4/MSMPEG4 decoding support. MPEG-4 decoding support
  (for OpenDivX) is almost complete: 8x8 MVs and rounding are
  missing. MSMPEG4 support is complete.
- added prototype MPEG-1 decoder. Only I- and P-frames handled yet (it
  can decode ffmpeg MPEGs :-)).
- added libavcodec API documentation (see apiexample.c).
- fixed image polyphase bug (the bottom of some images could be
  greenish)
- added support for non clipped motion vectors (decoding only)
  and image sizes non-multiple of 16
- added support for AC prediction (decoding only)
- added file overwrite confirmation (can be disabled with -y)
- added custom size picture to H.263 using H.263+ (Juanjo)


version 0.4.1:

- added MSMPEG4 (aka DivX) compatible encoder. Changed default codec
  of AVI and ASF to DIV3.
- added -me option to set motion estimation method
  (default=log). suppressed redundant -hq option.
- added options -acodec and -vcodec to force a given codec (useful for
  AVI for example)
- fixed -an option
- improved dct_quantize speed
- factorized some motion estimation code


version 0.4.0:

- removing grab code from ffserver and moved it to ffmpeg. Added
  multistream support to ffmpeg.
- added timeshifting support for live feeds (option ?date=xxx in the
  URL)
- added high quality image resize code with polyphase filter (need
  mmx/see optimization). Enable multiple image size support in ffserver.
- added multi live feed support in ffserver
- suppressed master feature from ffserver (it should be done with an
  external program which opens the .ffm url and writes it to another
  ffserver)
- added preliminary support for video stream parsing (WAV and AVI half
  done). Added proper support for audio/video file conversion in
  ffmpeg.
- added preliminary support for video file sending from ffserver
- redesigning I/O subsystem: now using URL based input and output
  (see avio.h)
- added WAV format support
- added "tty user interface" to ffmpeg to stop grabbing gracefully
- added MMX/SSE optimizations to SAD (Sums of Absolutes Differences)
  (Juan J. Sierralta P. a.k.a. "Juanjo" <juanjo at atmlab.utfsm.cl>)
- added MMX DCT from mpeg2_movie 1.5 (Juanjo)
- added new motion estimation algorithms, log and phods (Juanjo)
- changed directories: libav for format handling, libavcodec for
  codecs


version 0.3.4:

- added stereo in MPEG audio encoder


version 0.3.3:

- added 'high quality' mode which use motion vectors. It can be used in
  real time at low resolution.
- fixed rounding problems which caused quality problems at high
  bitrates and large GOP size


version 0.3.2: small fixes

- ASF fixes
- put_seek bug fix


version 0.3.1: added avi/divx support

- added AVI support
- added MPEG-4 codec compatible with OpenDivX. It is based on the H.263 codec
- added sound for flash format (not tested)


version 0.3: initial public release<|MERGE_RESOLUTION|>--- conflicted
+++ resolved
@@ -1,15 +1,10 @@
 Entries are sorted chronologically from oldest to youngest within each release,
 releases are sorted from youngest to oldest.
 
-<<<<<<< HEAD
 version next:
 
 
 version 0.10.8
-=======
-
-version 0.8.8:
-
 - kmvc: Clip pixel position to valid range
 - kmvc: use fixed sized arrays in the context
 - indeo: use a typedef for the mc function pointer
@@ -38,11 +33,6 @@
 - 4xm: reject frames not compatible with the declared version
 - 4xm: check bitstream_size boundary before using it
 - 4xm: do not overread the source buffer in decode_p_block
-
-
-version 0.8.7:
->>>>>>> e786cc33
-
 - avfiltergraph: check for sws opts being non-NULL before using them
 - bmv: check for len being valid in bmv_decode_frame()
 - dfa: check for invalid access in decode_wdlt()
