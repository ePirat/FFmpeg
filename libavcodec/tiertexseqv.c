/*
 * Tiertex Limited SEQ Video Decoder
 * Copyright (c) 2006 Gregory Montoir (cyx@users.sourceforge.net)
 *
 * This file is part of FFmpeg.
 *
 * FFmpeg is free software; you can redistribute it and/or
 * modify it under the terms of the GNU Lesser General Public
 * License as published by the Free Software Foundation; either
 * version 2.1 of the License, or (at your option) any later version.
 *
 * FFmpeg is distributed in the hope that it will be useful,
 * but WITHOUT ANY WARRANTY; without even the implied warranty of
 * MERCHANTABILITY or FITNESS FOR A PARTICULAR PURPOSE.  See the GNU
 * Lesser General Public License for more details.
 *
 * You should have received a copy of the GNU Lesser General Public
 * License along with FFmpeg; if not, write to the Free Software
 * Foundation, Inc., 51 Franklin Street, Fifth Floor, Boston, MA 02110-1301 USA
 */

/**
 * @file
 * Tiertex Limited SEQ video decoder
 */

#include "avcodec.h"
#define BITSTREAM_READER_LE
#include "get_bits.h"
#include "internal.h"


typedef struct SeqVideoContext {
    AVCodecContext *avctx;
    AVFrame frame;
} SeqVideoContext;


static const unsigned char *seq_unpack_rle_block(const unsigned char *src,
                                                 const unsigned char *src_end,
                                                 unsigned char *dst, int dst_size)
{
    int i, len, sz;
    GetBitContext gb;
    int code_table[64];

    /* get the rle codes */
    init_get_bits(&gb, src, (src_end - src) * 8);
    for (i = 0, sz = 0; i < 64 && sz < dst_size; i++) {
        if (get_bits_left(&gb) < 4)
            return NULL;
        code_table[i] = get_sbits(&gb, 4);
        sz += FFABS(code_table[i]);
    }
    src += (get_bits_count(&gb) + 7) / 8;

    /* do the rle unpacking */
    for (i = 0; i < 64 && dst_size > 0; i++) {
        len = code_table[i];
        if (len < 0) {
            len = -len;
            if (src_end - src < 1)
                return NULL;
            memset(dst, *src++, FFMIN(len, dst_size));
        } else {
            if (src_end - src < len)
                return NULL;
            memcpy(dst, src, FFMIN(len, dst_size));
            src += len;
        }
        dst += len;
        dst_size -= len;
    }
    return src;
}

static const unsigned char *seq_decode_op1(SeqVideoContext *seq,
                                           const unsigned char *src,
                                           const unsigned char *src_end,
                                           unsigned char *dst)
{
    const unsigned char *color_table;
    int b, i, len, bits;
    GetBitContext gb;
    unsigned char block[8 * 8];

    if (src_end - src < 1)
        return NULL;
    len = *src++;
    if (len & 0x80) {
        switch (len & 3) {
        case 1:
            src = seq_unpack_rle_block(src, src_end, block, sizeof(block));
            for (b = 0; b < 8; b++) {
                memcpy(dst, &block[b * 8], 8);
                dst += seq->frame.linesize[0];
            }
            break;
        case 2:
            src = seq_unpack_rle_block(src, src_end, block, sizeof(block));
            for (i = 0; i < 8; i++) {
                for (b = 0; b < 8; b++)
                    dst[b * seq->frame.linesize[0]] = block[i * 8 + b];
                ++dst;
            }
            break;
        }
    } else {
        if (len <= 0)
            return NULL;
        bits = ff_log2_tab[len - 1] + 1;
        if (src_end - src < len + 8 * bits)
            return NULL;
        color_table = src;
        src += len;
        init_get_bits(&gb, src, bits * 8 * 8); src += bits * 8;
        for (b = 0; b < 8; b++) {
            for (i = 0; i < 8; i++)
                dst[i] = color_table[get_bits(&gb, bits)];
            dst += seq->frame.linesize[0];
        }
    }

    return src;
}

static const unsigned char *seq_decode_op2(SeqVideoContext *seq,
                                           const unsigned char *src,
                                           const unsigned char *src_end,
                                           unsigned char *dst)
{
    int i;

    if (src_end - src < 8 * 8)
        return NULL;

    for (i = 0; i < 8; i++) {
        memcpy(dst, src, 8);
        src += 8;
        dst += seq->frame.linesize[0];
    }

    return src;
}

static const unsigned char *seq_decode_op3(SeqVideoContext *seq,
                                           const unsigned char *src,
                                           const unsigned char *src_end,
                                           unsigned char *dst)
{
    int pos, offset;

    do {
        if (src_end - src < 2)
            return NULL;
        pos = *src++;
        offset = ((pos >> 3) & 7) * seq->frame.linesize[0] + (pos & 7);
        dst[offset] = *src++;
    } while (!(pos & 0x80));

    return src;
}

static int seqvideo_decode(SeqVideoContext *seq, const unsigned char *data, int data_size)
{
    const unsigned char *data_end = data + data_size;
    GetBitContext gb;
    int flags, i, j, x, y, op;
    unsigned char c[3];
    unsigned char *dst;
    uint32_t *palette;

    flags = *data++;

    if (flags & 1) {
        palette = (uint32_t *)seq->frame.data[1];
        if (data_end - data < 256 * 3)
            return AVERROR_INVALIDDATA;
        for (i = 0; i < 256; i++) {
            for (j = 0; j < 3; j++, data++)
                c[j] = (*data << 2) | (*data >> 4);
            palette[i] = 0xFFU << 24 | AV_RB24(c);
        }
        seq->frame.palette_has_changed = 1;
    }

    if (flags & 2) {
        if (data_end - data < 128)
            return AVERROR_INVALIDDATA;
        init_get_bits(&gb, data, 128 * 8); data += 128;
        for (y = 0; y < 128; y += 8)
            for (x = 0; x < 256; x += 8) {
                dst = &seq->frame.data[0][y * seq->frame.linesize[0] + x];
                op = get_bits(&gb, 2);
                switch (op) {
                case 1:
                    data = seq_decode_op1(seq, data, data_end, dst);
                    break;
                case 2:
                    data = seq_decode_op2(seq, data, data_end, dst);
                    break;
                case 3:
                    data = seq_decode_op3(seq, data, data_end, dst);
                    break;
                }
                if (!data)
                    return AVERROR_INVALIDDATA;
            }
    }
    return 0;
}

static av_cold int seqvideo_decode_init(AVCodecContext *avctx)
{
    SeqVideoContext *seq = avctx->priv_data;

    seq->avctx = avctx;
    avctx->pix_fmt = AV_PIX_FMT_PAL8;

    avcodec_get_frame_defaults(&seq->frame);
<<<<<<< HEAD
    seq->frame.data[0] = NULL;
=======
>>>>>>> 3b199d29

    return 0;
}

static int seqvideo_decode_frame(AVCodecContext *avctx,
                                 void *data, int *got_frame,
                                 AVPacket *avpkt)
{
    const uint8_t *buf = avpkt->data;
    int buf_size = avpkt->size;
    int ret;

    SeqVideoContext *seq = avctx->priv_data;

    if ((ret = ff_reget_buffer(avctx, &seq->frame)) < 0) {
        av_log(seq->avctx, AV_LOG_ERROR, "reget_buffer() failed\n");
        return ret;
    }

    if (seqvideo_decode(seq, buf, buf_size))
        return AVERROR_INVALIDDATA;

    if ((ret = av_frame_ref(data, &seq->frame)) < 0)
        return ret;
    *got_frame       = 1;

    return buf_size;
}

static av_cold int seqvideo_decode_end(AVCodecContext *avctx)
{
    SeqVideoContext *seq = avctx->priv_data;

    av_frame_unref(&seq->frame);

    return 0;
}

AVCodec ff_tiertexseqvideo_decoder = {
    .name           = "tiertexseqvideo",
    .type           = AVMEDIA_TYPE_VIDEO,
    .id             = AV_CODEC_ID_TIERTEXSEQVIDEO,
    .priv_data_size = sizeof(SeqVideoContext),
    .init           = seqvideo_decode_init,
    .close          = seqvideo_decode_end,
    .decode         = seqvideo_decode_frame,
    .capabilities   = CODEC_CAP_DR1,
    .long_name      = NULL_IF_CONFIG_SMALL("Tiertex Limited SEQ video"),
};<|MERGE_RESOLUTION|>--- conflicted
+++ resolved
@@ -218,10 +218,6 @@
     avctx->pix_fmt = AV_PIX_FMT_PAL8;
 
     avcodec_get_frame_defaults(&seq->frame);
-<<<<<<< HEAD
-    seq->frame.data[0] = NULL;
-=======
->>>>>>> 3b199d29
 
     return 0;
 }
