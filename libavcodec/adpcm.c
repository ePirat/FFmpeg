--- conflicted
+++ resolved
@@ -1,9 +1,6 @@
 /*
  * Copyright (c) 2001-2003 The ffmpeg Project
  *
-<<<<<<< HEAD
- * This file is part of FFmpeg.
-=======
  * first version by Francois Revol (revol@free.fr)
  * fringe ADPCM codecs (e.g., DK3, DK4, Westwood)
  *   by Mike Melanson (melanson@pcisys.net)
@@ -16,8 +13,7 @@
  * MAXIS EA ADPCM decoder by Robert Marston (rmarston@gmail.com)
  * THP ADPCM decoder by Marco Gerards (mgerards@xs4all.nl)
  *
- * This file is part of Libav.
->>>>>>> ac9362c5
+ * This file is part of FFmpeg.
  *
  * FFmpeg is free software; you can redistribute it and/or
  * modify it under the terms of the GNU Lesser General Public
