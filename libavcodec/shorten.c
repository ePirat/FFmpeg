--- conflicted
+++ resolved
@@ -141,12 +141,8 @@
             return AVERROR(ENOMEM);
         s->offset[chan] = tmp_ptr;
 
-<<<<<<< HEAD
-        tmp_ptr = av_realloc(s->decoded_base[chan], sizeof(int32_t)*(s->blocksize + s->nwrap));
-=======
         tmp_ptr = av_realloc(s->decoded_base[chan], (s->blocksize + s->nwrap) *
                              sizeof(s->decoded_base[0][0]));
->>>>>>> 5effcfa7
         if (!tmp_ptr)
             return AVERROR(ENOMEM);
         s->decoded_base[chan] = tmp_ptr;
