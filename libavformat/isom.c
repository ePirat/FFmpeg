--- conflicted
+++ resolved
@@ -465,52 +465,30 @@
     avio_r8(pb); /* stream type */
     avio_rb24(pb); /* buffer size db */
 
-<<<<<<< HEAD
-    if(avcodec_is_open(st->codec)) {
-        av_log(fc, AV_LOG_DEBUG, "codec open in read_dec_config_descr\n");
-        return -1;
-    }
-
     v = avio_rb32(pb);
-    if (v < INT32_MAX)
-        st->codec->rc_max_rate = v;
-
-    st->codec->bit_rate = avio_rb32(pb); /* avg bitrate */
+    // TODO: fix this
+    //if (v < INT32_MAX)
+    //    st->codecpar->rc_max_rate = v;
+
+    st->codecpar->bit_rate = avio_rb32(pb); /* avg bitrate */
 
     codec_id= ff_codec_get_id(ff_mp4_obj_type, object_type_id);
     if (codec_id)
-        st->codec->codec_id= codec_id;
-=======
-    st->codecpar->codec_id = ff_codec_get_id(ff_mp4_obj_type, object_type_id);
->>>>>>> 9200514a
+        st->codecpar->codec_id = codec_id;
     av_log(fc, AV_LOG_TRACE, "esds object type id 0x%02x\n", object_type_id);
     len = ff_mp4_read_descr(fc, pb, &tag);
     if (tag == MP4DecSpecificDescrTag) {
         av_log(fc, AV_LOG_TRACE, "Specific MPEG4 header len=%d\n", len);
         if (!len || (uint64_t)len > (1<<30))
             return -1;
-<<<<<<< HEAD
-        av_free(st->codec->extradata);
-        if ((ret = ff_get_extradata(st->codec, pb, len)) < 0)
+        av_free(st->codecpar->extradata);
+        if ((ret = ff_get_extradata(st->codecpar, pb, len)) < 0)
             return ret;
-        if (st->codec->codec_id == AV_CODEC_ID_AAC) {
+        if (st->codecpar->codec_id == AV_CODEC_ID_AAC) {
             MPEG4AudioConfig cfg = {0};
-            avpriv_mpeg4audio_get_config(&cfg, st->codec->extradata,
-                                         st->codec->extradata_size * 8, 1);
-            st->codec->channels = cfg.channels;
-=======
-        av_free(st->codecpar->extradata);
-        st->codecpar->extradata = av_mallocz(len + AV_INPUT_BUFFER_PADDING_SIZE);
-        if (!st->codecpar->extradata)
-            return AVERROR(ENOMEM);
-        avio_read(pb, st->codecpar->extradata, len);
-        st->codecpar->extradata_size = len;
-        if (st->codecpar->codec_id == AV_CODEC_ID_AAC) {
-            MPEG4AudioConfig cfg;
             avpriv_mpeg4audio_get_config(&cfg, st->codecpar->extradata,
                                          st->codecpar->extradata_size * 8, 1);
             st->codecpar->channels = cfg.channels;
->>>>>>> 9200514a
             if (cfg.object_type == 29 && cfg.sampling_index < 3) // old mp3on4
                 st->codecpar->sample_rate = avpriv_mpa_freq_tab[cfg.sampling_index];
             else if (cfg.ext_sample_rate)
