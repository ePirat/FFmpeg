/*
 * H.26L/H.264/AVC/JVT/14496-10/... sei decoding
 * Copyright (c) 2003 Michael Niedermayer <michaelni@gmx.at>
 *
 * This file is part of FFmpeg.
 *
 * FFmpeg is free software; you can redistribute it and/or
 * modify it under the terms of the GNU Lesser General Public
 * License as published by the Free Software Foundation; either
 * version 2.1 of the License, or (at your option) any later version.
 *
 * FFmpeg is distributed in the hope that it will be useful,
 * but WITHOUT ANY WARRANTY; without even the implied warranty of
 * MERCHANTABILITY or FITNESS FOR A PARTICULAR PURPOSE.  See the GNU
 * Lesser General Public License for more details.
 *
 * You should have received a copy of the GNU Lesser General Public
 * License along with FFmpeg; if not, write to the Free Software
 * Foundation, Inc., 51 Franklin Street, Fifth Floor, Boston, MA 02110-1301 USA
 */

/**
 * @file
 * H.264 / AVC / MPEG4 part10 sei decoding.
 * @author Michael Niedermayer <michaelni@gmx.at>
 */

#include "avcodec.h"
#include "golomb.h"
#include "h264.h"
#include "internal.h"

static const uint8_t sei_num_clock_ts_table[9] = {
    1, 1, 1, 2, 2, 3, 3, 2, 3
};

void ff_h264_reset_sei(H264Context *h)
{
    h->sei_recovery_frame_cnt       = -1;
    h->sei_dpb_output_delay         =  0;
    h->sei_cpb_removal_delay        = -1;
    h->sei_buffering_period_present =  0;
    h->sei_frame_packing_present    =  0;
    h->sei_display_orientation_present = 0;
    h->sei_reguserdata_afd_present  =  0;

    h->a53_caption_size = 0;
    av_freep(&h->a53_caption);
}

static int decode_picture_timing(H264Context *h)
{
    SPS *sps = &h->sps;
    int i;

    for (i = 0; i<MAX_SPS_COUNT; i++)
        if (!sps->log2_max_frame_num && h->sps_buffers[i])
            sps = h->sps_buffers[i];

    if (sps->nal_hrd_parameters_present_flag || sps->vcl_hrd_parameters_present_flag) {
        h->sei_cpb_removal_delay = get_bits_long(&h->gb,
                                                 sps->cpb_removal_delay_length);
        h->sei_dpb_output_delay  = get_bits_long(&h->gb,
                                                 sps->dpb_output_delay_length);
    }
    if (sps->pic_struct_present_flag) {
        unsigned int i, num_clock_ts;

        h->sei_pic_struct = get_bits(&h->gb, 4);
        h->sei_ct_type    = 0;

        if (h->sei_pic_struct > SEI_PIC_STRUCT_FRAME_TRIPLING)
            return AVERROR_INVALIDDATA;

        num_clock_ts = sei_num_clock_ts_table[h->sei_pic_struct];

        for (i = 0; i < num_clock_ts; i++) {
            if (get_bits(&h->gb, 1)) {                /* clock_timestamp_flag */
                unsigned int full_timestamp_flag;

                h->sei_ct_type |= 1 << get_bits(&h->gb, 2);
                skip_bits(&h->gb, 1);                 /* nuit_field_based_flag */
                skip_bits(&h->gb, 5);                 /* counting_type */
                full_timestamp_flag = get_bits(&h->gb, 1);
                skip_bits(&h->gb, 1);                 /* discontinuity_flag */
                skip_bits(&h->gb, 1);                 /* cnt_dropped_flag */
                skip_bits(&h->gb, 8);                 /* n_frames */
                if (full_timestamp_flag) {
                    skip_bits(&h->gb, 6);             /* seconds_value 0..59 */
                    skip_bits(&h->gb, 6);             /* minutes_value 0..59 */
                    skip_bits(&h->gb, 5);             /* hours_value 0..23 */
                } else {
                    if (get_bits(&h->gb, 1)) {        /* seconds_flag */
                        skip_bits(&h->gb, 6);         /* seconds_value range 0..59 */
                        if (get_bits(&h->gb, 1)) {    /* minutes_flag */
                            skip_bits(&h->gb, 6);     /* minutes_value 0..59 */
                            if (get_bits(&h->gb, 1))  /* hours_flag */
                                skip_bits(&h->gb, 5); /* hours_value 0..23 */
                        }
                    }
                }
                if (sps->time_offset_length > 0)
                    skip_bits(&h->gb,
                              sps->time_offset_length); /* time_offset */
            }
        }

        if (h->avctx->debug & FF_DEBUG_PICT_INFO)
            av_log(h->avctx, AV_LOG_DEBUG, "ct_type:%X pic_struct:%d\n",
                   h->sei_ct_type, h->sei_pic_struct);
    }
    return 0;
}

static int decode_registered_user_data_afd(H264Context *h, int size)
{
    int flag;

    if (size-- < 1)
        return AVERROR_INVALIDDATA;
    skip_bits(&h->gb, 1);               // 0
    flag = get_bits(&h->gb, 1);         // active_format_flag
    skip_bits(&h->gb, 6);               // reserved

    if (flag) {
        if (size-- < 1)
            return AVERROR_INVALIDDATA;
        skip_bits(&h->gb, 4);           // reserved
        h->active_format_description   = get_bits(&h->gb, 4);
        h->sei_reguserdata_afd_present = 1;
    }

    return 0;
}

static int decode_registered_user_data_closed_caption(H264Context *h, int size)
{
    int flag;
    int user_data_type_code;
    int cc_count;

    if (size < 3)
        return AVERROR(EINVAL);

    user_data_type_code = get_bits(&h->gb, 8);
    if (user_data_type_code == 0x3) {
        skip_bits(&h->gb, 1);           // reserved

        flag = get_bits(&h->gb, 1);     // process_cc_data_flag
        if (flag) {
            skip_bits(&h->gb, 1);       // zero bit
            cc_count = get_bits(&h->gb, 5);
            skip_bits(&h->gb, 8);       // reserved
            size -= 2;

            if (cc_count && size >= cc_count * 3) {
                const uint64_t new_size = (h->a53_caption_size + cc_count
                                           * UINT64_C(3));
                int i, ret;

                if (new_size > INT_MAX)
                    return AVERROR(EINVAL);

                /* Allow merging of the cc data from two fields. */
                ret = av_reallocp(&h->a53_caption, new_size);
                if (ret < 0)
                    return ret;

                for (i = 0; i < cc_count; i++) {
                    h->a53_caption[h->a53_caption_size++] = get_bits(&h->gb, 8);
                    h->a53_caption[h->a53_caption_size++] = get_bits(&h->gb, 8);
                    h->a53_caption[h->a53_caption_size++] = get_bits(&h->gb, 8);
                }

                skip_bits(&h->gb, 8);   // marker_bits
            }
        }
    }

    return 0;
}

static int decode_registered_user_data(H264Context *h, int size)
{
    uint32_t country_code;
    uint32_t user_identifier;
<<<<<<< HEAD
    int flag, cc_count, user_data_type_code;
=======
>>>>>>> 80ea6611

    if (size < 7)
        return AVERROR_INVALIDDATA;
    size -= 7;

    country_code = get_bits(&h->gb, 8); // itu_t_t35_country_code
    if (country_code == 0xFF) {
        skip_bits(&h->gb, 8);           // itu_t_t35_country_code_extension_byte
        size--;
    }

    /* itu_t_t35_payload_byte follows */
    skip_bits(&h->gb, 8);              // terminal provider code
    skip_bits(&h->gb, 8);              // terminal provider oriented code
    user_identifier = get_bits_long(&h->gb, 32);

    switch (user_identifier) {
        case MKBETAG('D', 'T', 'G', '1'):       // afd_data
<<<<<<< HEAD
            if (size-- < 1)
                return AVERROR_INVALIDDATA;
            skip_bits(&h->gb, 1);               // 0
            flag = get_bits(&h->gb, 1);         // active_format_flag
            skip_bits(&h->gb, 6);               // reserved

            if (flag) {
                if (size-- < 1)
                    return AVERROR_INVALIDDATA;
                skip_bits(&h->gb, 4);           // reserved
                h->active_format_description   = get_bits(&h->gb, 4);
                h->sei_reguserdata_afd_present = 1;
#if FF_API_AFD
FF_DISABLE_DEPRECATION_WARNINGS
                h->avctx->dtg_active_format = h->active_format_description;
FF_ENABLE_DEPRECATION_WARNINGS
#endif /* FF_API_AFD */
            }
            break;
        case MKBETAG('G', 'A', '9', '4'): // "GA94" closed captions
            if (size < 3)
                return AVERROR(EINVAL);
            user_data_type_code = get_bits(&h->gb, 8);
            if (user_data_type_code == 0x3) {
                skip_bits(&h->gb, 1);           // reserved

                flag = get_bits(&h->gb, 1);     // process_cc_data_flag
                if (flag) {
                    skip_bits(&h->gb, 1);       // zero bit
                    cc_count = get_bits(&h->gb, 5);
                    skip_bits(&h->gb, 8);       // reserved
                    size -= 2;

                    if (cc_count && size >= cc_count * 3) {
                        int i;
                        uint8_t *tmp;
                        if ((int64_t)h->a53_caption_size + (int64_t)cc_count*3 > INT_MAX)
                            return AVERROR(EINVAL);

                        // Allow merging of the cc data from two fields
                        tmp = av_realloc(h->a53_caption, h->a53_caption_size + cc_count*3);
                        if (!tmp)
                            return AVERROR(ENOMEM);
                        h->a53_caption = tmp;

                        for (i = 0; i < cc_count; i++) {
                            h->a53_caption[h->a53_caption_size++] = get_bits(&h->gb, 8);
                            h->a53_caption[h->a53_caption_size++] = get_bits(&h->gb, 8);
                            h->a53_caption[h->a53_caption_size++] = get_bits(&h->gb, 8);
                        }

                        skip_bits(&h->gb, 8);   // marker_bits
                    }
                }
            }
            break;
=======
            return decode_registered_user_data_afd(h, size);
        case MKBETAG('G', 'A', '9', '4'):       // closed captions
            return decode_registered_user_data_closed_caption(h, size);
>>>>>>> 80ea6611
        default:
            skip_bits(&h->gb, size * 8);
            break;
    }

    return 0;
}

static int decode_unregistered_user_data(H264Context *h, int size)
{
    uint8_t user_data[16 + 256];
    int e, build, i;

    if (size < 16)
        return AVERROR_INVALIDDATA;

    for (i = 0; i < sizeof(user_data) - 1 && i < size; i++)
        user_data[i] = get_bits(&h->gb, 8);

    user_data[i] = 0;
    e = sscanf(user_data + 16, "x264 - core %d", &build);
    if (e == 1 && build > 0)
        h->x264_build = build;
    if (e == 1 && build == 1 && !strncmp(user_data+16, "x264 - core 0000", 16))
        h->x264_build = 67;

    if (h->avctx->debug & FF_DEBUG_BUGS)
        av_log(h->avctx, AV_LOG_DEBUG, "user data:\"%s\"\n", user_data + 16);

    for (; i < size; i++)
        skip_bits(&h->gb, 8);

    return 0;
}

static int decode_recovery_point(H264Context *h)
{
    h->sei_recovery_frame_cnt = get_ue_golomb(&h->gb);

    /* 1b exact_match_flag,
     * 1b broken_link_flag,
     * 2b changing_slice_group_idc */
    skip_bits(&h->gb, 4);

    if (h->avctx->debug & FF_DEBUG_PICT_INFO)
        av_log(h->avctx, AV_LOG_DEBUG, "sei_recovery_frame_cnt: %d\n", h->sei_recovery_frame_cnt);

    h->has_recovery_point = 1;

    return 0;
}

static int decode_buffering_period(H264Context *h)
{
    unsigned int sps_id;
    int sched_sel_idx;
    SPS *sps;

    sps_id = get_ue_golomb_31(&h->gb);
    if (sps_id > 31 || !h->sps_buffers[sps_id]) {
        av_log(h->avctx, AV_LOG_ERROR,
               "non-existing SPS %d referenced in buffering period\n", sps_id);
        return AVERROR_INVALIDDATA;
    }
    sps = h->sps_buffers[sps_id];

    // NOTE: This is really so duplicated in the standard... See H.264, D.1.1
    if (sps->nal_hrd_parameters_present_flag) {
        for (sched_sel_idx = 0; sched_sel_idx < sps->cpb_cnt; sched_sel_idx++) {
            h->initial_cpb_removal_delay[sched_sel_idx] =
                get_bits_long(&h->gb, sps->initial_cpb_removal_delay_length);
            // initial_cpb_removal_delay_offset
            skip_bits(&h->gb, sps->initial_cpb_removal_delay_length);
        }
    }
    if (sps->vcl_hrd_parameters_present_flag) {
        for (sched_sel_idx = 0; sched_sel_idx < sps->cpb_cnt; sched_sel_idx++) {
            h->initial_cpb_removal_delay[sched_sel_idx] =
                get_bits_long(&h->gb, sps->initial_cpb_removal_delay_length);
            // initial_cpb_removal_delay_offset
            skip_bits(&h->gb, sps->initial_cpb_removal_delay_length);
        }
    }

    h->sei_buffering_period_present = 1;
    return 0;
}

static int decode_frame_packing_arrangement(H264Context *h)
{
    h->sei_fpa.frame_packing_arrangement_id          = get_ue_golomb(&h->gb);
    h->sei_fpa.frame_packing_arrangement_cancel_flag = get_bits1(&h->gb);
    h->sei_frame_packing_present = !h->sei_fpa.frame_packing_arrangement_cancel_flag;

    if (h->sei_frame_packing_present) {
        h->sei_fpa.frame_packing_arrangement_type =
        h->frame_packing_arrangement_type = get_bits(&h->gb, 7);
        h->sei_fpa.quincunx_sampling_flag         =
        h->quincunx_subsampling           = get_bits1(&h->gb);
        h->sei_fpa.content_interpretation_type    =
        h->content_interpretation_type    = get_bits(&h->gb, 6);

        // the following skips: spatial_flipping_flag, frame0_flipped_flag,
        // field_views_flag, current_frame_is_frame0_flag,
        // frame0_self_contained_flag, frame1_self_contained_flag
        skip_bits(&h->gb, 6);

        if (!h->quincunx_subsampling && h->frame_packing_arrangement_type != 5)
            skip_bits(&h->gb, 16);      // frame[01]_grid_position_[xy]
        skip_bits(&h->gb, 8);           // frame_packing_arrangement_reserved_byte
        h->sei_fpa.frame_packing_arrangement_repetition_period = get_ue_golomb(&h->gb) /* frame_packing_arrangement_repetition_period */;
    }
    skip_bits1(&h->gb);                 // frame_packing_arrangement_extension_flag

    if (h->avctx->debug & FF_DEBUG_PICT_INFO)
        av_log(h->avctx, AV_LOG_DEBUG, "SEI FPA %d %d %d %d %d %d\n",
                                       h->sei_fpa.frame_packing_arrangement_id,
                                       h->sei_fpa.frame_packing_arrangement_cancel_flag,
                                       h->sei_fpa.frame_packing_arrangement_type,
                                       h->sei_fpa.quincunx_sampling_flag,
                                       h->sei_fpa.content_interpretation_type,
                                       h->sei_fpa.frame_packing_arrangement_repetition_period);

    return 0;
}

static int decode_display_orientation(H264Context *h)
{
    h->sei_display_orientation_present = !get_bits1(&h->gb);

    if (h->sei_display_orientation_present) {
        h->sei_hflip = get_bits1(&h->gb);     // hor_flip
        h->sei_vflip = get_bits1(&h->gb);     // ver_flip

        h->sei_anticlockwise_rotation = get_bits(&h->gb, 16);
        get_ue_golomb(&h->gb);  // display_orientation_repetition_period
        skip_bits1(&h->gb);     // display_orientation_extension_flag
    }

    return 0;
}

static int decode_GreenMetadata(H264Context *h)
{
    if (h->avctx->debug & FF_DEBUG_GREEN_MD)
        av_log(h->avctx, AV_LOG_DEBUG,          "Green Metadata Info SEI message\n");

    h->sei_green_metadata.green_metadata_type=get_bits(&h->gb, 8);

    if (h->avctx->debug & FF_DEBUG_GREEN_MD)
        av_log(h->avctx, AV_LOG_DEBUG,          "green_metadata_type                            = %d\n",
               h->sei_green_metadata.green_metadata_type);

    if (h->sei_green_metadata.green_metadata_type==0){
        h->sei_green_metadata.period_type=get_bits(&h->gb, 8);

        if (h->avctx->debug & FF_DEBUG_GREEN_MD)
            av_log(h->avctx, AV_LOG_DEBUG,      "green_metadata_period_type                     = %d\n",
                   h->sei_green_metadata.period_type);

        if (h->sei_green_metadata.green_metadata_type==2){
            h->sei_green_metadata.num_seconds = get_bits(&h->gb, 16);
            if (h->avctx->debug & FF_DEBUG_GREEN_MD)
                av_log(h->avctx, AV_LOG_DEBUG,  "green_metadata_num_seconds                     = %d\n",
                       h->sei_green_metadata.num_seconds);
        }
        else if (h->sei_green_metadata.period_type==3){
            h->sei_green_metadata.num_pictures = get_bits(&h->gb, 16);
            if (h->avctx->debug & FF_DEBUG_GREEN_MD)
                av_log(h->avctx, AV_LOG_DEBUG,  "green_metadata_num_pictures                    = %d\n",
                       h->sei_green_metadata.num_pictures);
        }

        h->sei_green_metadata.percent_non_zero_macroblocks=get_bits(&h->gb, 8);
        h->sei_green_metadata.percent_intra_coded_macroblocks=get_bits(&h->gb, 8);
        h->sei_green_metadata.percent_six_tap_filtering=get_bits(&h->gb, 8);
        h->sei_green_metadata.percent_alpha_point_deblocking_instance=get_bits(&h->gb, 8);

        if (h->avctx->debug & FF_DEBUG_GREEN_MD)
            av_log(h->avctx, AV_LOG_DEBUG,      "SEI GREEN Complexity Metrics                   = %f %f %f %f\n",
                                           (float)h->sei_green_metadata.percent_non_zero_macroblocks/255,
                                           (float)h->sei_green_metadata.percent_intra_coded_macroblocks/255,
                                           (float)h->sei_green_metadata.percent_six_tap_filtering/255,
                                           (float)h->sei_green_metadata.percent_alpha_point_deblocking_instance/255);

    }else if( h->sei_green_metadata.green_metadata_type==1){
        h->sei_green_metadata.xsd_metric_type=get_bits(&h->gb, 8);
        h->sei_green_metadata.xsd_metric_value=get_bits(&h->gb, 16);

        if (h->avctx->debug & FF_DEBUG_GREEN_MD)
            av_log(h->avctx, AV_LOG_DEBUG,      "xsd_metric_type                                = %d\n",
                   h->sei_green_metadata.xsd_metric_type);
        if ( h->sei_green_metadata.xsd_metric_type==0){
            if (h->avctx->debug & FF_DEBUG_GREEN_MD)
                av_log(h->avctx, AV_LOG_DEBUG,  "xsd_metric_value                               = %f\n",
                       (float)h->sei_green_metadata.xsd_metric_value/100);
        }
    }

    return 0;
}

int ff_h264_decode_sei(H264Context *h)
{
    while (get_bits_left(&h->gb) > 16 && show_bits(&h->gb, 16)) {
        int type = 0;
        unsigned size = 0;
        unsigned next;
        int ret  = 0;

        do {
            if (get_bits_left(&h->gb) < 8)
                return AVERROR_INVALIDDATA;
            type += show_bits(&h->gb, 8);
        } while (get_bits(&h->gb, 8) == 255);

        do {
            if (get_bits_left(&h->gb) < 8)
                return AVERROR_INVALIDDATA;
            size += show_bits(&h->gb, 8);
        } while (get_bits(&h->gb, 8) == 255);

        if (h->avctx->debug&FF_DEBUG_STARTCODE)
            av_log(h->avctx, AV_LOG_DEBUG, "SEI %d len:%d\n", type, size);

        if (size > get_bits_left(&h->gb) / 8) {
            av_log(h->avctx, AV_LOG_ERROR, "SEI type %d size %d truncated at %d\n",
                   type, 8*size, get_bits_left(&h->gb));
            return AVERROR_INVALIDDATA;
        }
        next = get_bits_count(&h->gb) + 8 * size;

        switch (type) {
        case SEI_TYPE_PIC_TIMING: // Picture timing SEI
            ret = decode_picture_timing(h);
            break;
        case SEI_TYPE_USER_DATA_REGISTERED:
            ret = decode_registered_user_data(h, size);
            break;
        case SEI_TYPE_USER_DATA_UNREGISTERED:
            ret = decode_unregistered_user_data(h, size);
            break;
        case SEI_TYPE_RECOVERY_POINT:
            ret = decode_recovery_point(h);
            break;
        case SEI_TYPE_BUFFERING_PERIOD:
            ret = decode_buffering_period(h);
            break;
        case SEI_TYPE_FRAME_PACKING:
            ret = decode_frame_packing_arrangement(h);
            break;
        case SEI_TYPE_DISPLAY_ORIENTATION:
            ret = decode_display_orientation(h);
            break;
        case SEI_TYPE_GREEN_METADATA:
            ret = decode_GreenMetadata(h);
            break;
        default:
            av_log(h->avctx, AV_LOG_DEBUG, "unknown SEI type %d\n", type);
        }
        if (ret < 0)
            return ret;

        skip_bits_long(&h->gb, next - get_bits_count(&h->gb));

        // FIXME check bits here
        align_get_bits(&h->gb);
    }

    return 0;
}

const char* ff_h264_sei_stereo_mode(H264Context *h)
{
    if (h->sei_fpa.frame_packing_arrangement_cancel_flag == 0) {
        switch (h->sei_fpa.frame_packing_arrangement_type) {
            case SEI_FPA_TYPE_CHECKERBOARD:
                if (h->sei_fpa.content_interpretation_type == 2)
                    return "checkerboard_rl";
                else
                    return "checkerboard_lr";
            case SEI_FPA_TYPE_INTERLEAVE_COLUMN:
                if (h->sei_fpa.content_interpretation_type == 2)
                    return "col_interleaved_rl";
                else
                    return "col_interleaved_lr";
            case SEI_FPA_TYPE_INTERLEAVE_ROW:
                if (h->sei_fpa.content_interpretation_type == 2)
                    return "row_interleaved_rl";
                else
                    return "row_interleaved_lr";
            case SEI_FPA_TYPE_SIDE_BY_SIDE:
                if (h->sei_fpa.content_interpretation_type == 2)
                    return "right_left";
                else
                    return "left_right";
            case SEI_FPA_TYPE_TOP_BOTTOM:
                if (h->sei_fpa.content_interpretation_type == 2)
                    return "bottom_top";
                else
                    return "top_bottom";
            case SEI_FPA_TYPE_INTERLEAVE_TEMPORAL:
                if (h->sei_fpa.content_interpretation_type == 2)
                    return "block_rl";
                else
                    return "block_lr";
            case SEI_FPA_TYPE_2D:
            default:
                return "mono";
        }
    } else if (h->sei_fpa.frame_packing_arrangement_cancel_flag == 1) {
        return "mono";
    } else {
        return NULL;
    }
}<|MERGE_RESOLUTION|>--- conflicted
+++ resolved
@@ -128,6 +128,11 @@
         skip_bits(&h->gb, 4);           // reserved
         h->active_format_description   = get_bits(&h->gb, 4);
         h->sei_reguserdata_afd_present = 1;
+#if FF_API_AFD
+FF_DISABLE_DEPRECATION_WARNINGS
+        h->avctx->dtg_active_format = h->active_format_description;
+FF_ENABLE_DEPRECATION_WARNINGS
+#endif /* FF_API_AFD */
     }
 
     return 0;
@@ -184,10 +189,6 @@
 {
     uint32_t country_code;
     uint32_t user_identifier;
-<<<<<<< HEAD
-    int flag, cc_count, user_data_type_code;
-=======
->>>>>>> 80ea6611
 
     if (size < 7)
         return AVERROR_INVALIDDATA;
@@ -206,68 +207,9 @@
 
     switch (user_identifier) {
         case MKBETAG('D', 'T', 'G', '1'):       // afd_data
-<<<<<<< HEAD
-            if (size-- < 1)
-                return AVERROR_INVALIDDATA;
-            skip_bits(&h->gb, 1);               // 0
-            flag = get_bits(&h->gb, 1);         // active_format_flag
-            skip_bits(&h->gb, 6);               // reserved
-
-            if (flag) {
-                if (size-- < 1)
-                    return AVERROR_INVALIDDATA;
-                skip_bits(&h->gb, 4);           // reserved
-                h->active_format_description   = get_bits(&h->gb, 4);
-                h->sei_reguserdata_afd_present = 1;
-#if FF_API_AFD
-FF_DISABLE_DEPRECATION_WARNINGS
-                h->avctx->dtg_active_format = h->active_format_description;
-FF_ENABLE_DEPRECATION_WARNINGS
-#endif /* FF_API_AFD */
-            }
-            break;
-        case MKBETAG('G', 'A', '9', '4'): // "GA94" closed captions
-            if (size < 3)
-                return AVERROR(EINVAL);
-            user_data_type_code = get_bits(&h->gb, 8);
-            if (user_data_type_code == 0x3) {
-                skip_bits(&h->gb, 1);           // reserved
-
-                flag = get_bits(&h->gb, 1);     // process_cc_data_flag
-                if (flag) {
-                    skip_bits(&h->gb, 1);       // zero bit
-                    cc_count = get_bits(&h->gb, 5);
-                    skip_bits(&h->gb, 8);       // reserved
-                    size -= 2;
-
-                    if (cc_count && size >= cc_count * 3) {
-                        int i;
-                        uint8_t *tmp;
-                        if ((int64_t)h->a53_caption_size + (int64_t)cc_count*3 > INT_MAX)
-                            return AVERROR(EINVAL);
-
-                        // Allow merging of the cc data from two fields
-                        tmp = av_realloc(h->a53_caption, h->a53_caption_size + cc_count*3);
-                        if (!tmp)
-                            return AVERROR(ENOMEM);
-                        h->a53_caption = tmp;
-
-                        for (i = 0; i < cc_count; i++) {
-                            h->a53_caption[h->a53_caption_size++] = get_bits(&h->gb, 8);
-                            h->a53_caption[h->a53_caption_size++] = get_bits(&h->gb, 8);
-                            h->a53_caption[h->a53_caption_size++] = get_bits(&h->gb, 8);
-                        }
-
-                        skip_bits(&h->gb, 8);   // marker_bits
-                    }
-                }
-            }
-            break;
-=======
             return decode_registered_user_data_afd(h, size);
         case MKBETAG('G', 'A', '9', '4'):       // closed captions
             return decode_registered_user_data_closed_caption(h, size);
->>>>>>> 80ea6611
         default:
             skip_bits(&h->gb, size * 8);
             break;
