/*
 * Sony OpenMG (OMA) demuxer
 *
 * Copyright (c) 2008 Maxim Poliakovski
 *               2008 Benjamin Larsson
 *               2011 David Goldwich
 *
 * This file is part of FFmpeg.
 *
 * FFmpeg is free software; you can redistribute it and/or
 * modify it under the terms of the GNU Lesser General Public
 * License as published by the Free Software Foundation; either
 * version 2.1 of the License, or (at your option) any later version.
 *
 * FFmpeg is distributed in the hope that it will be useful,
 * but WITHOUT ANY WARRANTY; without even the implied warranty of
 * MERCHANTABILITY or FITNESS FOR A PARTICULAR PURPOSE.  See the GNU
 * Lesser General Public License for more details.
 *
 * You should have received a copy of the GNU Lesser General Public
 * License along with FFmpeg; if not, write to the Free Software
 * Foundation, Inc., 51 Franklin Street, Fifth Floor, Boston, MA 02110-1301 USA
 */

/**
 * @file
 * This is a demuxer for Sony OpenMG Music files
 *
 * Known file extensions: ".oma", "aa3"
 * The format of such files consists of three parts:
 * - "ea3" header carrying overall info and metadata. Except for starting with
 *   "ea" instead of "ID", it's an ID3v2 header.
 * - "EA3" header is a Sony-specific header containing information about
 *   the OpenMG file: codec type (usually ATRAC, can also be MP3 or WMA),
 *   codec specific info (packet size, sample rate, channels and so on)
 *   and DRM related info (file encryption, content id).
 * - Sound data organized in packets follow the EA3 header
 *   (can be encrypted using the Sony DRM!).
 *
 */

#include "libavutil/channel_layout.h"
#include "avformat.h"
#include "internal.h"
#include "libavutil/intreadwrite.h"
#include "libavutil/des.h"
#include "oma.h"
#include "pcm.h"
#include "id3v2.h"


static const uint64_t leaf_table[] = {
    0xd79e8283acea4620, 0x7a9762f445afd0d8,
    0x354d60a60b8c79f1, 0x584e1cde00b07aee,
    0x1573cd93da7df623, 0x47f98d79620dd535
};

typedef struct OMAContext {
    uint64_t content_start;
    int encrypted;
    uint16_t k_size;
    uint16_t e_size;
    uint16_t i_size;
    uint16_t s_size;
    uint32_t rid;
    uint8_t r_val[24];
    uint8_t n_val[24];
    uint8_t m_val[8];
    uint8_t s_val[8];
    uint8_t sm_val[8];
    uint8_t e_val[8];
    uint8_t iv[8];
    struct AVDES av_des;
} OMAContext;

static void hex_log(AVFormatContext *s, int level,
                    const char *name, const uint8_t *value, int len)
{
    char buf[33];
    len = FFMIN(len, 16);
    if (av_log_get_level() < level)
        return;
    ff_data_to_hex(buf, value, len, 1);
    buf[len << 1] = '\0';
    av_log(s, level, "%s: %s\n", name, buf);
}

static int kset(AVFormatContext *s, const uint8_t *r_val, const uint8_t *n_val,
                int len)
{
    OMAContext *oc = s->priv_data;

    if (!r_val && !n_val)
        return -1;

    len = FFMIN(len, 16);

    /* use first 64 bits in the third round again */
    if (r_val) {
        if (r_val != oc->r_val) {
            memset(oc->r_val, 0, 24);
            memcpy(oc->r_val, r_val, len);
        }
        memcpy(&oc->r_val[16], r_val, 8);
    }
    if (n_val) {
        if (n_val != oc->n_val) {
            memset(oc->n_val, 0, 24);
            memcpy(oc->n_val, n_val, len);
        }
        memcpy(&oc->n_val[16], n_val, 8);
    }

    return 0;
}

#define OMA_RPROBE_M_VAL 48 + 1

static int rprobe(AVFormatContext *s, uint8_t *enc_header, unsigned size,
                  const uint8_t *r_val)
{
    OMAContext *oc = s->priv_data;
    unsigned int pos;
    struct AVDES av_des;

    if (!enc_header || !r_val ||
        size < OMA_ENC_HEADER_SIZE + oc->k_size + oc->e_size + oc->i_size ||
        size < OMA_RPROBE_M_VAL)
        return -1;

    /* m_val */
    av_des_init(&av_des, r_val, 192, 1);
    av_des_crypt(&av_des, oc->m_val, &enc_header[48], 1, NULL, 1);

    /* s_val */
    av_des_init(&av_des, oc->m_val, 64, 0);
    av_des_crypt(&av_des, oc->s_val, NULL, 1, NULL, 0);

    /* sm_val */
    pos = OMA_ENC_HEADER_SIZE + oc->k_size + oc->e_size;
    av_des_init(&av_des, oc->s_val, 64, 0);
    av_des_mac(&av_des, oc->sm_val, &enc_header[pos], (oc->i_size >> 3));

    pos += oc->i_size;

    return memcmp(&enc_header[pos], oc->sm_val, 8) ? -1 : 0;
}

static int nprobe(AVFormatContext *s, uint8_t *enc_header, unsigned size,
                  const uint8_t *n_val)
{
    OMAContext *oc = s->priv_data;
    uint64_t pos;
    uint32_t taglen, datalen;
    struct AVDES av_des;

    if (!enc_header || !n_val ||
        size < OMA_ENC_HEADER_SIZE + oc->k_size + 4)
        return -1;

    pos = OMA_ENC_HEADER_SIZE + oc->k_size;
    if (!memcmp(&enc_header[pos], "EKB ", 4))
        pos += 32;

    if (size < pos + 44)
        return -1;

    if (AV_RB32(&enc_header[pos]) != oc->rid)
        av_log(s, AV_LOG_DEBUG, "Mismatching RID\n");

    taglen  = AV_RB32(&enc_header[pos + 32]);
    datalen = AV_RB32(&enc_header[pos + 36]) >> 4;

    pos += 44 + taglen;

    if (pos + (((uint64_t)datalen) << 4) > size)
        return -1;

    av_des_init(&av_des, n_val, 192, 1);
    while (datalen-- > 0) {
        av_des_crypt(&av_des, oc->r_val, &enc_header[pos], 2, NULL, 1);
        kset(s, oc->r_val, NULL, 16);
        if (!rprobe(s, enc_header, size, oc->r_val))
            return 0;
        pos += 16;
    }

    return -1;
}

static int decrypt_init(AVFormatContext *s, ID3v2ExtraMeta *em, uint8_t *header)
{
    OMAContext *oc = s->priv_data;
    ID3v2ExtraMetaGEOB *geob = NULL;
    uint8_t *gdata;

    oc->encrypted = 1;
    av_log(s, AV_LOG_INFO, "File is encrypted\n");

    /* find GEOB metadata */
    while (em) {
        if (!strcmp(em->tag, "GEOB") &&
            (geob = em->data) &&
            (!strcmp(geob->description, "OMG_LSI") ||
             !strcmp(geob->description, "OMG_BKLSI"))) {
            break;
        }
        em = em->next;
    }
    if (!em) {
        av_log(s, AV_LOG_ERROR, "No encryption header found\n");
        return AVERROR_INVALIDDATA;
    }

    if (geob->datasize < 64) {
        av_log(s, AV_LOG_ERROR,
               "Invalid GEOB data size: %u\n", geob->datasize);
        return AVERROR_INVALIDDATA;
    }

    gdata = geob->data;

    if (AV_RB16(gdata) != 1)
        av_log(s, AV_LOG_WARNING, "Unknown version in encryption header\n");

    oc->k_size = AV_RB16(&gdata[2]);
    oc->e_size = AV_RB16(&gdata[4]);
    oc->i_size = AV_RB16(&gdata[6]);
    oc->s_size = AV_RB16(&gdata[8]);

    if (memcmp(&gdata[OMA_ENC_HEADER_SIZE], "KEYRING     ", 12)) {
        av_log(s, AV_LOG_ERROR, "Invalid encryption header\n");
        return AVERROR_INVALIDDATA;
    }
    if (   OMA_ENC_HEADER_SIZE + oc->k_size + oc->e_size + oc->i_size + 8 > geob->datasize
        || OMA_ENC_HEADER_SIZE + 48 > geob->datasize
    ) {
        av_log(s, AV_LOG_ERROR, "Too little GEOB data\n");
        return AVERROR_INVALIDDATA;
    }
    oc->rid = AV_RB32(&gdata[OMA_ENC_HEADER_SIZE + 28]);
    av_log(s, AV_LOG_DEBUG, "RID: %.8x\n", oc->rid);

    memcpy(oc->iv, &header[0x58], 8);
    hex_log(s, AV_LOG_DEBUG, "IV", oc->iv, 8);

    hex_log(s, AV_LOG_DEBUG, "CBC-MAC",
            &gdata[OMA_ENC_HEADER_SIZE + oc->k_size + oc->e_size + oc->i_size],
            8);

    if (s->keylen > 0) {
        kset(s, s->key, s->key, s->keylen);
    }
    if (!memcmp(oc->r_val, (const uint8_t[8]){0}, 8) ||
        rprobe(s, gdata, geob->datasize, oc->r_val) < 0 &&
        nprobe(s, gdata, geob->datasize, oc->n_val) < 0) {
        int i;
        for (i = 0; i < FF_ARRAY_ELEMS(leaf_table); i += 2) {
            uint8_t buf[16];
            AV_WL64(buf,     leaf_table[i]);
            AV_WL64(&buf[8], leaf_table[i + 1]);
            kset(s, buf, buf, 16);
            if (!rprobe(s, gdata, geob->datasize, oc->r_val) ||
                !nprobe(s, gdata, geob->datasize, oc->n_val))
                break;
        }
        if (i >= FF_ARRAY_ELEMS(leaf_table)) {
            av_log(s, AV_LOG_ERROR, "Invalid key\n");
            return AVERROR_INVALIDDATA;
        }
    }

    /* e_val */
    av_des_init(&oc->av_des, oc->m_val, 64, 0);
    av_des_crypt(&oc->av_des, oc->e_val,
                 &gdata[OMA_ENC_HEADER_SIZE + 40], 1, NULL, 0);
    hex_log(s, AV_LOG_DEBUG, "EK", oc->e_val, 8);

    /* init e_val */
    av_des_init(&oc->av_des, oc->e_val, 64, 1);

    return 0;
}

static int oma_read_header(AVFormatContext *s)
{
    int     ret, framesize, jsflag, samplerate;
    uint32_t codec_params;
    int16_t eid;
    uint8_t buf[EA3_HEADER_SIZE];
    uint8_t *edata;
    AVStream *st;
    ID3v2ExtraMeta *extra_meta = NULL;
    OMAContext *oc = s->priv_data;

    ff_id3v2_read(s, ID3v2_EA3_MAGIC, &extra_meta);
    ret = avio_read(s->pb, buf, EA3_HEADER_SIZE);
    if (ret < EA3_HEADER_SIZE)
        return -1;

    if (memcmp(buf, ((const uint8_t[]){'E', 'A', '3'}), 3) ||
        buf[4] != 0 || buf[5] != EA3_HEADER_SIZE) {
        av_log(s, AV_LOG_ERROR, "Couldn't find the EA3 header !\n");
        return AVERROR_INVALIDDATA;
    }

    oc->content_start = avio_tell(s->pb);

    /* encrypted file */
    eid = AV_RB16(&buf[6]);
    if (eid != -1 && eid != -128 && decrypt_init(s, extra_meta, buf) < 0) {
        ff_id3v2_free_extra_meta(&extra_meta);
        return -1;
    }

    ff_id3v2_free_extra_meta(&extra_meta);

    codec_params = AV_RB24(&buf[33]);

    st = avformat_new_stream(s, NULL);
    if (!st)
        return AVERROR(ENOMEM);

    st->start_time = 0;
    st->codec->codec_type = AVMEDIA_TYPE_AUDIO;
    st->codec->codec_tag  = buf[32];
    st->codec->codec_id   = ff_codec_get_id(ff_oma_codec_tags,
                                            st->codec->codec_tag);

    switch (buf[32]) {
    case OMA_CODECID_ATRAC3:
        samplerate = ff_oma_srate_tab[(codec_params >> 13) & 7] * 100;
        if (!samplerate) {
            av_log(s, AV_LOG_ERROR, "Unsupported sample rate\n");
            return AVERROR_INVALIDDATA;
        }
        if (samplerate != 44100)
            avpriv_request_sample(s, "Sample rate %d", samplerate);

        framesize = (codec_params & 0x3FF) * 8;

        /* get stereo coding mode, 1 for joint-stereo */
        jsflag = (codec_params >> 17) & 1;

        st->codec->channels    = 2;
        st->codec->channel_layout = AV_CH_LAYOUT_STEREO;
        st->codec->sample_rate = samplerate;
        st->codec->bit_rate    = st->codec->sample_rate * framesize * 8 / 1024;

        /* fake the atrac3 extradata
         * (wav format, makes stream copy to wav work) */
        st->codec->extradata_size = 14;
        edata = av_mallocz(14 + FF_INPUT_BUFFER_PADDING_SIZE);
        if (!edata)
            return AVERROR(ENOMEM);

        st->codec->extradata = edata;
        AV_WL16(&edata[0],  1);             // always 1
        AV_WL32(&edata[2],  samplerate);    // samples rate
        AV_WL16(&edata[6],  jsflag);        // coding mode
        AV_WL16(&edata[8],  jsflag);        // coding mode
        AV_WL16(&edata[10], 1);             // always 1
        // AV_WL16(&edata[12], 0);          // always 0

        avpriv_set_pts_info(st, 64, 1, st->codec->sample_rate);
        break;
    case OMA_CODECID_ATRAC3P:
        st->codec->channels = (codec_params >> 10) & 7;
        framesize = ((codec_params & 0x3FF) * 8) + 8;
        samplerate = ff_oma_srate_tab[(codec_params >> 13) & 7] * 100;
        if (!samplerate) {
            av_log(s, AV_LOG_ERROR, "Unsupported sample rate\n");
            return AVERROR_INVALIDDATA;
        }
        st->codec->sample_rate = samplerate;
        st->codec->bit_rate    = samplerate * framesize * 8 / 1024;
        avpriv_set_pts_info(st, 64, 1, samplerate);
        av_log(s, AV_LOG_ERROR, "Unsupported codec ATRAC3+!\n");
        break;
    case OMA_CODECID_MP3:
        st->need_parsing = AVSTREAM_PARSE_FULL_RAW;
        framesize = 1024;
        break;
    case OMA_CODECID_LPCM:
        /* PCM 44.1 kHz 16 bit stereo big-endian */
        st->codec->channels = 2;
        st->codec->channel_layout = AV_CH_LAYOUT_STEREO;
        st->codec->sample_rate = 44100;
        framesize = 1024;
        /* bit rate = sample rate x PCM block align (= 4) x 8 */
        st->codec->bit_rate = st->codec->sample_rate * 32;
        st->codec->bits_per_coded_sample =
            av_get_bits_per_sample(st->codec->codec_id);
        avpriv_set_pts_info(st, 64, 1, st->codec->sample_rate);
        break;
    default:
        av_log(s, AV_LOG_ERROR, "Unsupported codec %d!\n", buf[32]);
        return AVERROR(ENOSYS);
    }

    st->codec->block_align = framesize;

    return 0;
}


static int oma_read_packet(AVFormatContext *s, AVPacket *pkt)
{
    OMAContext *oc = s->priv_data;
    int packet_size = s->streams[0]->codec->block_align;
    int ret = av_get_packet(s->pb, pkt, packet_size);

    if (ret < packet_size)
        pkt->flags |= AV_PKT_FLAG_CORRUPT;

    if (ret < 0)
        return ret;
    if (!ret)
        return AVERROR_EOF;

    pkt->stream_index = 0;

    if (oc->encrypted) {
        /* previous unencrypted block saved in IV for
         * the next packet (CBC mode) */
<<<<<<< HEAD
        av_des_crypt(&oc->av_des, pkt->data, pkt->data,
                     (ret >> 3), oc->iv, 1);
=======
        if (ret == packet_size)
            av_des_crypt(&oc->av_des, pkt->data, pkt->data,
                         (packet_size >> 3), oc->iv, 1);
        else
            memset(oc->iv, 0, 8);
>>>>>>> 2219e27b
    }

    return ret;
}

static int oma_read_probe(AVProbeData *p)
{
    const uint8_t *buf;
    unsigned tag_len = 0;

    buf = p->buf;

    if (p->buf_size < ID3v2_HEADER_SIZE ||
        !ff_id3v2_match(buf, ID3v2_EA3_MAGIC) ||
        buf[3] != 3 || // version must be 3
        buf[4]) // flags byte zero
        return 0;

    tag_len = ff_id3v2_tag_len(buf);

    /* This check cannot overflow as tag_len has at most 28 bits */
    if (p->buf_size < tag_len + 5)
        /* EA3 header comes late, might be outside of the probe buffer */
        return AVPROBE_SCORE_EXTENSION;

    buf += tag_len;

    if (!memcmp(buf, "EA3", 3) && !buf[4] && buf[5] == EA3_HEADER_SIZE)
        return AVPROBE_SCORE_MAX;
    else
        return 0;
}

static int oma_read_seek(struct AVFormatContext *s,
                         int stream_index, int64_t timestamp, int flags)
{
    OMAContext *oc = s->priv_data;
    int err = ff_pcm_read_seek(s, stream_index, timestamp, flags);

    if (!oc->encrypted)
        return err;

    /* readjust IV for CBC */
    if (err || avio_tell(s->pb) < oc->content_start)
        goto wipe;
    if ((err = avio_seek(s->pb, -8, SEEK_CUR)) < 0)
        goto wipe;
    if ((err = avio_read(s->pb, oc->iv, 8)) < 8) {
        if (err >= 0)
            err = AVERROR_EOF;
        goto wipe;
    }

    return 0;
wipe:
    memset(oc->iv, 0, 8);
    return err;
}

AVInputFormat ff_oma_demuxer = {
    .name           = "oma",
    .long_name      = NULL_IF_CONFIG_SMALL("Sony OpenMG audio"),
    .priv_data_size = sizeof(OMAContext),
    .read_probe     = oma_read_probe,
    .read_header    = oma_read_header,
    .read_packet    = oma_read_packet,
    .read_seek      = oma_read_seek,
    .flags          = AVFMT_GENERIC_INDEX,
    .extensions     = "oma,omg,aa3",
    .codec_tag      = (const AVCodecTag* const []){ff_oma_codec_tags, 0},
};<|MERGE_RESOLUTION|>--- conflicted
+++ resolved
@@ -423,16 +423,11 @@
     if (oc->encrypted) {
         /* previous unencrypted block saved in IV for
          * the next packet (CBC mode) */
-<<<<<<< HEAD
-        av_des_crypt(&oc->av_des, pkt->data, pkt->data,
-                     (ret >> 3), oc->iv, 1);
-=======
         if (ret == packet_size)
             av_des_crypt(&oc->av_des, pkt->data, pkt->data,
                          (packet_size >> 3), oc->iv, 1);
         else
             memset(oc->iv, 0, 8);
->>>>>>> 2219e27b
     }
 
     return ret;
