/*
 * MP3 muxer
 * Copyright (c) 2003 Fabrice Bellard
 *
 * This file is part of FFmpeg.
 *
 * FFmpeg is free software; you can redistribute it and/or
 * modify it under the terms of the GNU Lesser General Public
 * License as published by the Free Software Foundation; either
 * version 2.1 of the License, or (at your option) any later version.
 *
 * FFmpeg is distributed in the hope that it will be useful,
 * but WITHOUT ANY WARRANTY; without even the implied warranty of
 * MERCHANTABILITY or FITNESS FOR A PARTICULAR PURPOSE.  See the GNU
 * Lesser General Public License for more details.
 *
 * You should have received a copy of the GNU Lesser General Public
 * License along with FFmpeg; if not, write to the Free Software
 * Foundation, Inc., 51 Franklin Street, Fifth Floor, Boston, MA 02110-1301 USA
 */

#include <strings.h>
#include "avformat.h"
#include "avio_internal.h"
#include "id3v1.h"
#include "id3v2.h"
#include "rawenc.h"
#include "libavutil/avstring.h"
#include "libavcodec/mpegaudio.h"
#include "libavcodec/mpegaudiodata.h"
#include "libavcodec/mpegaudiodecheader.h"
#include "libavutil/intreadwrite.h"
#include "libavutil/opt.h"
#include "libavcodec/mpegaudio.h"
#include "libavcodec/mpegaudiodata.h"
#include "libavcodec/mpegaudiodecheader.h"
#include "libavformat/avio_internal.h"
#include "libavutil/dict.h"

static int id3v1_set_string(AVFormatContext *s, const char *key,
                            uint8_t *buf, int buf_size)
{
    AVDictionaryEntry *tag;
    if ((tag = av_dict_get(s->metadata, key, NULL, 0)))
        av_strlcpy(buf, tag->value, buf_size);
    return !!tag;
}

static int id3v1_create_tag(AVFormatContext *s, uint8_t *buf)
{
    AVDictionaryEntry *tag;
    int i, count = 0;

    memset(buf, 0, ID3v1_TAG_SIZE); /* fail safe */
    buf[0] = 'T';
    buf[1] = 'A';
    buf[2] = 'G';
    count += id3v1_set_string(s, "TIT2",    buf +  3, 30);       //title
    count += id3v1_set_string(s, "TPE1",    buf + 33, 30);       //author|artist
    count += id3v1_set_string(s, "TALB",    buf + 63, 30);       //album
    count += id3v1_set_string(s, "TDRL",    buf + 93,  4);       //date
    count += id3v1_set_string(s, "comment", buf + 97, 30);
    if ((tag = av_dict_get(s->metadata, "TRCK", NULL, 0))) { //track
        buf[125] = 0;
        buf[126] = atoi(tag->value);
        count++;
    }
    buf[127] = 0xFF; /* default to unknown genre */
    if ((tag = av_dict_get(s->metadata, "TCON", NULL, 0))) { //genre
        for(i = 0; i <= ID3v1_GENRE_MAX; i++) {
            if (!strcasecmp(tag->value, ff_id3v1_genre_str[i])) {
                buf[127] = i;
                count++;
                break;
            }
        }
    }
    return count;
}

/* simple formats */

static void id3v2_put_size(AVFormatContext *s, int size)
{
    avio_w8(s->pb, size >> 21 & 0x7f);
    avio_w8(s->pb, size >> 14 & 0x7f);
    avio_w8(s->pb, size >> 7  & 0x7f);
    avio_w8(s->pb, size       & 0x7f);
}

static int string_is_ascii(const uint8_t *str)
{
    while (*str && *str < 128) str++;
    return !*str;
}

/**
 * Write a text frame with one (normal frames) or two (TXXX frames) strings
 * according to encoding (only UTF-8 or UTF-16+BOM supported).
 * @return number of bytes written or a negative error code.
 */
static int id3v2_put_ttag(AVFormatContext *s, const char *str1, const char *str2,
                          uint32_t tag, enum ID3v2Encoding enc)
{
    int len;
    uint8_t *pb;
    int (*put)(AVIOContext*, const char*);
    AVIOContext *dyn_buf;
    if (avio_open_dyn_buf(&dyn_buf) < 0)
        return AVERROR(ENOMEM);

    /* check if the strings are ASCII-only and use UTF16 only if
     * they're not */
    if (enc == ID3v2_ENCODING_UTF16BOM && string_is_ascii(str1) &&
        (!str2 || string_is_ascii(str2)))
        enc = ID3v2_ENCODING_ISO8859;

    avio_w8(dyn_buf, enc);
    if (enc == ID3v2_ENCODING_UTF16BOM) {
        avio_wl16(dyn_buf, 0xFEFF);      /* BOM */
        put = avio_put_str16le;
    } else
        put = avio_put_str;

    put(dyn_buf, str1);
    if (str2)
        put(dyn_buf, str2);
    len = avio_close_dyn_buf(dyn_buf, &pb);

    avio_wb32(s->pb, tag);
    id3v2_put_size(s, len);
    avio_wb16(s->pb, 0);
    avio_write(s->pb, pb, len);

    av_freep(&pb);
    return len + ID3v2_HEADER_SIZE;
}

<<<<<<< HEAD
static int mp2_write_trailer(struct AVFormatContext *s)
=======
typedef struct MP3Context {
    const AVClass *class;
    int id3v2_version;
    int64_t nb_frames_offset;
} MP3Context;

static int mp3_write_trailer(struct AVFormatContext *s)
>>>>>>> bda168d2
{
    uint8_t buf[ID3v1_TAG_SIZE];
    MP3Context *mp3 = s->priv_data;

    /* write the id3v1 tag */
    if (id3v1_create_tag(s, buf) > 0) {
        avio_write(s->pb, buf, ID3v1_TAG_SIZE);
    }

    /* write number of frames */
    if (mp3 && mp3->nb_frames_offset) {
        avio_seek(s->pb, mp3->nb_frames_offset, SEEK_SET);
        avio_wb32(s->pb, s->streams[0]->nb_frames);
        avio_seek(s->pb, 0, SEEK_END);
    }

    avio_flush(s->pb);

    return 0;
}

#if CONFIG_MP2_MUXER
AVOutputFormat ff_mp2_muxer = {
    "mp2",
    NULL_IF_CONFIG_SMALL("MPEG audio layer 2"),
    "audio/x-mpeg",
    "mp2,m2a",
    0,
    CODEC_ID_MP2,
    CODEC_ID_NONE,
    NULL,
    ff_raw_write_packet,
    mp2_write_trailer,
};
#endif

#if CONFIG_MP3_MUXER
<<<<<<< HEAD
#define VBR_NUM_BAGS 400
#define VBR_TOC_SIZE 100
typedef struct MP3Context {
    const AVClass *class;
    int id3v2_version;
    int64_t frames_offset;
    int32_t frames;
    int32_t size;
    uint32_t want;
    uint32_t seen;
    uint32_t pos;
    uint64_t bag[VBR_NUM_BAGS];
} MP3Context;
=======
>>>>>>> bda168d2

static const AVOption options[] = {
    { "id3v2_version", "Select ID3v2 version to write. Currently 3 and 4 are supported.",
      offsetof(MP3Context, id3v2_version), FF_OPT_TYPE_INT, {.dbl = 4}, 3, 4, AV_OPT_FLAG_ENCODING_PARAM},
    { NULL },
};

static const AVClass mp3_muxer_class = {
    .class_name     = "MP3 muxer",
    .item_name      = av_default_item_name,
    .option         = options,
    .version        = LIBAVUTIL_VERSION_INT,
};

static int id3v2_check_write_tag(AVFormatContext *s, AVDictionaryEntry *t, const char table[][4],
                                 enum ID3v2Encoding enc)
{
    uint32_t tag;
    int i;

    if (t->key[0] != 'T' || strlen(t->key) != 4)
        return -1;
    tag = AV_RB32(t->key);
    for (i = 0; *table[i]; i++)
        if (tag == AV_RB32(table[i]))
            return id3v2_put_ttag(s, t->value, NULL, tag, enc);
    return -1;
}

<<<<<<< HEAD
static const int64_t xing_offtbl[2][2] = {{32, 17}, {17,9}};

/*
 * Write an empty XING header and initialize respective data.
 */
static int mp3_write_xing(AVFormatContext *s)
{
    AVCodecContext   *codec = s->streams[0]->codec;
    MP3Context       *mp3 = s->priv_data;
    int              bitrate_idx = 3;
    int64_t          xing_offset;
    int32_t          mask, header;
    MPADecodeHeader  c;
    int              srate_idx, i, channels;
    int              needed;
=======
/* insert a dummy frame containing number of frames */
static void mp3_write_xing(AVFormatContext *s)
{
    AVCodecContext *codec = s->streams[0]->codec;
    MP3Context       *mp3 = s->priv_data;
    int       bitrate_idx = 1;    // 32 kbps
    int64_t   xing_offset = (codec->channels == 2) ? 32 : 17;
    int32_t        header;
    MPADecodeHeader  mpah;
    int srate_idx, i, channels;
>>>>>>> bda168d2

    for (i = 0; i < FF_ARRAY_ELEMS(ff_mpa_freq_tab); i++)
        if (ff_mpa_freq_tab[i] == codec->sample_rate) {
            srate_idx = i;
            break;
        }
    if (i == FF_ARRAY_ELEMS(ff_mpa_freq_tab)) {
        av_log(s, AV_LOG_ERROR, "Unsupported sample rate.\n");
<<<<<<< HEAD
        return -1;
=======
        return;
>>>>>>> bda168d2
    }

    switch (codec->channels) {
    case 1:  channels = MPA_MONO;                                          break;
    case 2:  channels = MPA_STEREO;                                        break;
<<<<<<< HEAD
    default: av_log(s, AV_LOG_ERROR, "Unsupported number of channels.\n"); return -1;
=======
    default: av_log(s, AV_LOG_ERROR, "Unsupported number of channels.\n"); return;
>>>>>>> bda168d2
    }

    /* dummy MPEG audio header */
    header  =  0xff                                  << 24; // sync
    header |= (0x7 << 5 | 0x3 << 3 | 0x1 << 1 | 0x1) << 16; // sync/mpeg-1/layer 3/no crc*/
<<<<<<< HEAD
    header |= (srate_idx << 2) <<  8;
    header |= channels << 6;

    for (;;) {
        if (15 == bitrate_idx)
            return -1;

        mask = (bitrate_idx << 4) <<  8;
        header |= mask;
        ff_mpegaudio_decode_header(&c, header);
        xing_offset=xing_offtbl[c.lsf == 1][c.nb_channels == 1];
        needed = 4              // header
               + xing_offset
               + 4              // xing tag
               + 4              // frames/size/toc flags
               + 4              // frames
               + 4              // size
               + VBR_TOC_SIZE;  // toc

        if (needed <= c.frame_size)
            break;

        header &= ~mask;
        ++bitrate_idx;
    }

    avio_wb32(s->pb, header);
    ffio_fill(s->pb, 0, xing_offset);
    avio_wb32(s->pb, MKBETAG('X', 'i', 'n', 'g'));
    avio_wb32(s->pb, 0x01 | 0x02 | 0x04);  // frames/size/toc

    mp3->frames_offset = avio_tell(s->pb);
    mp3->size = c.frame_size;
    mp3->want=1;
    mp3->seen=0;
    mp3->pos=0;

    avio_wb32(s->pb, 0);  // frames
    avio_wb32(s->pb, 0);  // size

    // toc
    for (i = 0; i < VBR_TOC_SIZE; ++i)
        avio_w8(s->pb, (uint8_t)(255 * i / VBR_TOC_SIZE));

    ffio_fill(s->pb, 0, c.frame_size - needed);
    avio_flush(s->pb);

    return 0;
}

/*
 * Add a frame to XING data.
 * Following lame's "VbrTag.c".
 */
static void mp3_xing_add_frame(AVFormatContext *s, AVPacket *pkt)
{
    MP3Context  *mp3 = s->priv_data;
    int i;

    ++mp3->frames;
    mp3->size += pkt->size;

    if (mp3->want == ++mp3->seen) {
        mp3->bag[mp3->pos] = mp3->size;

        if (VBR_NUM_BAGS == ++mp3->pos) {
            /* shrink table to half size by throwing away each second bag. */
            for (i = 1; i < VBR_NUM_BAGS; i += 2)
                mp3->bag[i >> 1] = mp3->bag[i];

            /* double wanted amount per bag. */
            mp3->want <<= 1;
            /* adjust current position to half of table size. */
            mp3->pos >>= 1;
        }

        mp3->seen = 0;
    }
}

static void mp3_fix_xing(AVFormatContext *s)
{
    MP3Context  *mp3 = s->priv_data;
    int i;

    avio_flush(s->pb);
    avio_seek(s->pb, mp3->frames_offset, SEEK_SET);
    avio_wb32(s->pb, mp3->frames);
    avio_wb32(s->pb, mp3->size);

    avio_w8(s->pb, 0);  // first toc entry has to be zero.

    for (i = 1; i < VBR_TOC_SIZE; ++i) {
        int j = i * mp3->pos / VBR_TOC_SIZE;
        int seek_point = 256LL * mp3->bag[j] / mp3->size;
        avio_w8(s->pb, FFMIN(seek_point, 255));
    }

    avio_flush(s->pb);
    avio_seek(s->pb, 0, SEEK_END);
=======
    header |= (bitrate_idx << 4 | srate_idx << 2)    <<  8;
    header |= channels << 6;
    avio_wb32(s->pb, header);

    ff_mpegaudio_decode_header(&mpah, header);

    ffio_fill(s->pb, 0, xing_offset);
    ffio_wfourcc(s->pb, "Xing");
    avio_wb32(s->pb, 0x1);    // only number of frames
    mp3->nb_frames_offset = avio_tell(s->pb);
    avio_wb32(s->pb, 0);

    mpah.frame_size -= 4 + xing_offset + 4 + 4 + 4;
    ffio_fill(s->pb, 0, mpah.frame_size);
>>>>>>> bda168d2
}

/**
 * Write an ID3v2 header at beginning of stream
 */

static int mp3_write_header(struct AVFormatContext *s)
{
    MP3Context  *mp3 = s->priv_data;
    AVDictionaryEntry *t = NULL;
    int totlen = 0, enc = mp3->id3v2_version == 3 ? ID3v2_ENCODING_UTF16BOM :
                                                    ID3v2_ENCODING_UTF8;
    int64_t size_pos, cur_pos;

    avio_wb32(s->pb, MKBETAG('I', 'D', '3', mp3->id3v2_version));
    avio_w8(s->pb, 0);
    avio_w8(s->pb, 0); /* flags */

    /* reserve space for size */
    size_pos = avio_tell(s->pb);
    avio_wb32(s->pb, 0);

    ff_metadata_conv(&s->metadata, ff_id3v2_34_metadata_conv, NULL);
    if (mp3->id3v2_version == 4)
        ff_metadata_conv(&s->metadata, ff_id3v2_4_metadata_conv, NULL);

    while ((t = av_dict_get(s->metadata, "", t, AV_DICT_IGNORE_SUFFIX))) {
        int ret;

        if ((ret = id3v2_check_write_tag(s, t, ff_id3v2_tags, enc)) > 0) {
            totlen += ret;
            continue;
        }
        if ((ret = id3v2_check_write_tag(s, t, mp3->id3v2_version == 3 ?
                                               ff_id3v2_3_tags : ff_id3v2_4_tags, enc)) > 0) {
            totlen += ret;
            continue;
        }

        /* unknown tag, write as TXXX frame */
        if ((ret = id3v2_put_ttag(s, t->key, t->value, MKBETAG('T', 'X', 'X', 'X'), enc)) < 0)
            return ret;
        totlen += ret;
    }

    cur_pos = avio_tell(s->pb);
    avio_seek(s->pb, size_pos, SEEK_SET);
    id3v2_put_size(s, totlen);
    avio_seek(s->pb, cur_pos, SEEK_SET);

    if (s->pb->seekable)
        mp3_write_xing(s);

<<<<<<< HEAD
    return 0;
}

static int mp3_write_packet(AVFormatContext *s, AVPacket *pkt)
{
    if (! pkt || ! pkt->data || pkt->size < 4)
        return ff_raw_write_packet(s, pkt);
    else {
        MP3Context  *mp3 = s->priv_data;
#ifdef FILTER_VBR_HEADERS
        MPADecodeHeader c;
        int base;

        ff_mpegaudio_decode_header(&c, AV_RB32(pkt->data));

        /* filter out XING and INFO headers. */
        base = 4 + xing_offtbl[c.lsf == 1][c.nb_channels == 1];

        if (base + 4 <= pkt->size) {
            uint32_t v = AV_RB32(pkt->data + base);

            if (MKBETAG('X','i','n','g') == v || MKBETAG('I','n','f','o') == v)
                return 0;
        }

        /* filter out VBRI headers. */
        base = 4 + 32;

        if (base + 4 <= pkt->size && MKBETAG('V','B','R','I') == AV_RB32(pkt->data + base))
            return 0;
#endif

        if (mp3->frames_offset)
            mp3_xing_add_frame(s, pkt);

        return ff_raw_write_packet(s, pkt);
    }
}

static int mp3_write_trailer(AVFormatContext *s)
{
    MP3Context  *mp3 = s->priv_data;
    int ret=mp2_write_trailer(s);

    if (ret < 0)
        return ret;

    if (mp3->frames_offset)
        mp3_fix_xing(s);

=======
>>>>>>> bda168d2
    return 0;
}

AVOutputFormat ff_mp3_muxer = {
    "mp3",
    NULL_IF_CONFIG_SMALL("MPEG audio layer 3"),
    "audio/x-mpeg",
    "mp3",
    sizeof(MP3Context),
    CODEC_ID_MP3,
    CODEC_ID_NONE,
    mp3_write_header,
    mp3_write_packet,
    mp3_write_trailer,
    AVFMT_NOTIMESTAMPS,
    .priv_class = &mp3_muxer_class,
};
#endif<|MERGE_RESOLUTION|>--- conflicted
+++ resolved
@@ -136,17 +136,21 @@
     return len + ID3v2_HEADER_SIZE;
 }
 
-<<<<<<< HEAD
-static int mp2_write_trailer(struct AVFormatContext *s)
-=======
+#define VBR_NUM_BAGS 400
+#define VBR_TOC_SIZE 100
 typedef struct MP3Context {
     const AVClass *class;
     int id3v2_version;
-    int64_t nb_frames_offset;
+    int64_t frames_offset;
+    int32_t frames;
+    int32_t size;
+    uint32_t want;
+    uint32_t seen;
+    uint32_t pos;
+    uint64_t bag[VBR_NUM_BAGS];
 } MP3Context;
 
-static int mp3_write_trailer(struct AVFormatContext *s)
->>>>>>> bda168d2
+static int mp2_write_trailer(struct AVFormatContext *s)
 {
     uint8_t buf[ID3v1_TAG_SIZE];
     MP3Context *mp3 = s->priv_data;
@@ -157,8 +161,8 @@
     }
 
     /* write number of frames */
-    if (mp3 && mp3->nb_frames_offset) {
-        avio_seek(s->pb, mp3->nb_frames_offset, SEEK_SET);
+    if (mp3 && mp3->frames_offset) {
+        avio_seek(s->pb, mp3->frames_offset, SEEK_SET);
         avio_wb32(s->pb, s->streams[0]->nb_frames);
         avio_seek(s->pb, 0, SEEK_END);
     }
@@ -184,22 +188,6 @@
 #endif
 
 #if CONFIG_MP3_MUXER
-<<<<<<< HEAD
-#define VBR_NUM_BAGS 400
-#define VBR_TOC_SIZE 100
-typedef struct MP3Context {
-    const AVClass *class;
-    int id3v2_version;
-    int64_t frames_offset;
-    int32_t frames;
-    int32_t size;
-    uint32_t want;
-    uint32_t seen;
-    uint32_t pos;
-    uint64_t bag[VBR_NUM_BAGS];
-} MP3Context;
-=======
->>>>>>> bda168d2
 
 static const AVOption options[] = {
     { "id3v2_version", "Select ID3v2 version to write. Currently 3 and 4 are supported.",
@@ -229,7 +217,6 @@
     return -1;
 }
 
-<<<<<<< HEAD
 static const int64_t xing_offtbl[2][2] = {{32, 17}, {17,9}};
 
 /*
@@ -245,18 +232,6 @@
     MPADecodeHeader  c;
     int              srate_idx, i, channels;
     int              needed;
-=======
-/* insert a dummy frame containing number of frames */
-static void mp3_write_xing(AVFormatContext *s)
-{
-    AVCodecContext *codec = s->streams[0]->codec;
-    MP3Context       *mp3 = s->priv_data;
-    int       bitrate_idx = 1;    // 32 kbps
-    int64_t   xing_offset = (codec->channels == 2) ? 32 : 17;
-    int32_t        header;
-    MPADecodeHeader  mpah;
-    int srate_idx, i, channels;
->>>>>>> bda168d2
 
     for (i = 0; i < FF_ARRAY_ELEMS(ff_mpa_freq_tab); i++)
         if (ff_mpa_freq_tab[i] == codec->sample_rate) {
@@ -265,27 +240,18 @@
         }
     if (i == FF_ARRAY_ELEMS(ff_mpa_freq_tab)) {
         av_log(s, AV_LOG_ERROR, "Unsupported sample rate.\n");
-<<<<<<< HEAD
         return -1;
-=======
-        return;
->>>>>>> bda168d2
     }
 
     switch (codec->channels) {
     case 1:  channels = MPA_MONO;                                          break;
     case 2:  channels = MPA_STEREO;                                        break;
-<<<<<<< HEAD
     default: av_log(s, AV_LOG_ERROR, "Unsupported number of channels.\n"); return -1;
-=======
-    default: av_log(s, AV_LOG_ERROR, "Unsupported number of channels.\n"); return;
->>>>>>> bda168d2
     }
 
     /* dummy MPEG audio header */
     header  =  0xff                                  << 24; // sync
     header |= (0x7 << 5 | 0x3 << 3 | 0x1 << 1 | 0x1) << 16; // sync/mpeg-1/layer 3/no crc*/
-<<<<<<< HEAD
     header |= (srate_idx << 2) <<  8;
     header |= channels << 6;
 
@@ -386,22 +352,6 @@
 
     avio_flush(s->pb);
     avio_seek(s->pb, 0, SEEK_END);
-=======
-    header |= (bitrate_idx << 4 | srate_idx << 2)    <<  8;
-    header |= channels << 6;
-    avio_wb32(s->pb, header);
-
-    ff_mpegaudio_decode_header(&mpah, header);
-
-    ffio_fill(s->pb, 0, xing_offset);
-    ffio_wfourcc(s->pb, "Xing");
-    avio_wb32(s->pb, 0x1);    // only number of frames
-    mp3->nb_frames_offset = avio_tell(s->pb);
-    avio_wb32(s->pb, 0);
-
-    mpah.frame_size -= 4 + xing_offset + 4 + 4 + 4;
-    ffio_fill(s->pb, 0, mpah.frame_size);
->>>>>>> bda168d2
 }
 
 /**
@@ -455,7 +405,6 @@
     if (s->pb->seekable)
         mp3_write_xing(s);
 
-<<<<<<< HEAD
     return 0;
 }
 
@@ -506,8 +455,6 @@
     if (mp3->frames_offset)
         mp3_fix_xing(s);
 
-=======
->>>>>>> bda168d2
     return 0;
 }
 
