--- conflicted
+++ resolved
@@ -62,13 +62,11 @@
 #ifndef FF_API_LAVF_CODEC_TB
 #define FF_API_LAVF_CODEC_TB            (LIBAVFORMAT_VERSION_MAJOR < 58)
 #endif
-<<<<<<< HEAD
 #ifndef FF_API_URL_FEOF
 #define FF_API_URL_FEOF                 (LIBAVFORMAT_VERSION_MAJOR < 58)
-=======
+#endif
 #ifndef FF_API_LAVF_FMT_RAWPICTURE
 #define FF_API_LAVF_FMT_RAWPICTURE      (LIBAVFORMAT_VERSION_MAJOR < 58)
->>>>>>> 34ed5c2e
 #endif
 
 #ifndef FF_API_R_FRAME_RATE
