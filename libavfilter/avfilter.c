/*
 * filter layer
 * Copyright (c) 2007 Bobby Bingham
 *
 * This file is part of FFmpeg.
 *
 * FFmpeg is free software; you can redistribute it and/or
 * modify it under the terms of the GNU Lesser General Public
 * License as published by the Free Software Foundation; either
 * version 2.1 of the License, or (at your option) any later version.
 *
 * FFmpeg is distributed in the hope that it will be useful,
 * but WITHOUT ANY WARRANTY; without even the implied warranty of
 * MERCHANTABILITY or FITNESS FOR A PARTICULAR PURPOSE.  See the GNU
 * Lesser General Public License for more details.
 *
 * You should have received a copy of the GNU Lesser General Public
 * License along with FFmpeg; if not, write to the Free Software
 * Foundation, Inc., 51 Franklin Street, Fifth Floor, Boston, MA 02110-1301 USA
 */

#include "libavutil/avassert.h"
#include "libavutil/avstring.h"
#include "libavutil/channel_layout.h"
#include "libavutil/common.h"
#include "libavutil/imgutils.h"
#include "libavutil/opt.h"
#include "libavutil/pixdesc.h"
#include "libavutil/rational.h"
#include "libavutil/samplefmt.h"

#include "audio.h"
#include "avfilter.h"
#include "formats.h"
#include "internal.h"
#include "audio.h"

static int ff_filter_frame_framed(AVFilterLink *link, AVFrame *frame);

void ff_tlog_ref(void *ctx, AVFrame *ref, int end)
{
    av_unused char buf[16];
    ff_tlog(ctx,
            "ref[%p buf:%p data:%p linesize[%d, %d, %d, %d] pts:%"PRId64" pos:%"PRId64,
            ref, ref->buf, ref->data[0],
            ref->linesize[0], ref->linesize[1], ref->linesize[2], ref->linesize[3],
            ref->pts, av_frame_get_pkt_pos(ref));

    if (ref->width) {
        ff_tlog(ctx, " a:%d/%d s:%dx%d i:%c iskey:%d type:%c",
                ref->sample_aspect_ratio.num, ref->sample_aspect_ratio.den,
                ref->width, ref->height,
                !ref->interlaced_frame     ? 'P' :         /* Progressive  */
                ref->top_field_first ? 'T' : 'B',    /* Top / Bottom */
                ref->key_frame,
                av_get_picture_type_char(ref->pict_type));
    }
    if (ref->nb_samples) {
        ff_tlog(ctx, " cl:%"PRId64"d n:%d r:%d",
                ref->channel_layout,
                ref->nb_samples,
                ref->sample_rate);
    }

    ff_tlog(ctx, "]%s", end ? "\n" : "");
}

unsigned avfilter_version(void) {
    av_assert0(LIBAVFILTER_VERSION_MICRO >= 100);
    return LIBAVFILTER_VERSION_INT;
}

const char *avfilter_configuration(void)
{
    return FFMPEG_CONFIGURATION;
}

const char *avfilter_license(void)
{
#define LICENSE_PREFIX "libavfilter license: "
    return LICENSE_PREFIX FFMPEG_LICENSE + sizeof(LICENSE_PREFIX) - 1;
}

void ff_command_queue_pop(AVFilterContext *filter)
{
    AVFilterCommand *c= filter->command_queue;
    av_freep(&c->arg);
    av_freep(&c->command);
    filter->command_queue= c->next;
    av_free(c);
}

void ff_insert_pad(unsigned idx, unsigned *count, size_t padidx_off,
                   AVFilterPad **pads, AVFilterLink ***links,
                   AVFilterPad *newpad)
{
    unsigned i;

    idx = FFMIN(idx, *count);

    *pads  = av_realloc(*pads,  sizeof(AVFilterPad)   * (*count + 1));
    *links = av_realloc(*links, sizeof(AVFilterLink*) * (*count + 1));
    memmove(*pads +idx+1, *pads +idx, sizeof(AVFilterPad)   * (*count-idx));
    memmove(*links+idx+1, *links+idx, sizeof(AVFilterLink*) * (*count-idx));
    memcpy(*pads+idx, newpad, sizeof(AVFilterPad));
    (*links)[idx] = NULL;

    (*count)++;
    for (i = idx+1; i < *count; i++)
        if (*links[i])
            (*(unsigned *)((uint8_t *) *links[i] + padidx_off))++;
}

int avfilter_link(AVFilterContext *src, unsigned srcpad,
                  AVFilterContext *dst, unsigned dstpad)
{
    AVFilterLink *link;

    if (src->nb_outputs <= srcpad || dst->nb_inputs <= dstpad ||
        src->outputs[srcpad]      || dst->inputs[dstpad])
        return -1;

    if (src->output_pads[srcpad].type != dst->input_pads[dstpad].type) {
        av_log(src, AV_LOG_ERROR,
               "Media type mismatch between the '%s' filter output pad %d (%s) and the '%s' filter input pad %d (%s)\n",
               src->name, srcpad, (char *)av_x_if_null(av_get_media_type_string(src->output_pads[srcpad].type), "?"),
               dst->name, dstpad, (char *)av_x_if_null(av_get_media_type_string(dst-> input_pads[dstpad].type), "?"));
        return AVERROR(EINVAL);
    }

    src->outputs[srcpad] =
    dst-> inputs[dstpad] = link = av_mallocz(sizeof(AVFilterLink));

    link->src     = src;
    link->dst     = dst;
    link->srcpad  = &src->output_pads[srcpad];
    link->dstpad  = &dst->input_pads[dstpad];
    link->type    = src->output_pads[srcpad].type;
    av_assert0(AV_PIX_FMT_NONE == -1 && AV_SAMPLE_FMT_NONE == -1);
    link->format  = -1;

    return 0;
}

void avfilter_link_free(AVFilterLink **link)
{
    if (!*link)
        return;

    av_frame_free(&(*link)->partial_buf);

    av_freep(link);
}

int avfilter_link_get_channels(AVFilterLink *link)
{
    return link->channels;
}

void avfilter_link_set_closed(AVFilterLink *link, int closed)
{
    link->closed = closed;
}

int avfilter_insert_filter(AVFilterLink *link, AVFilterContext *filt,
                           unsigned filt_srcpad_idx, unsigned filt_dstpad_idx)
{
    int ret;
    unsigned dstpad_idx = link->dstpad - link->dst->input_pads;

    av_log(link->dst, AV_LOG_VERBOSE, "auto-inserting filter '%s' "
           "between the filter '%s' and the filter '%s'\n",
           filt->name, link->src->name, link->dst->name);

    link->dst->inputs[dstpad_idx] = NULL;
    if ((ret = avfilter_link(filt, filt_dstpad_idx, link->dst, dstpad_idx)) < 0) {
        /* failed to link output filter to new filter */
        link->dst->inputs[dstpad_idx] = link;
        return ret;
    }

    /* re-hookup the link to the new destination filter we inserted */
    link->dst = filt;
    link->dstpad = &filt->input_pads[filt_srcpad_idx];
    filt->inputs[filt_srcpad_idx] = link;

    /* if any information on supported media formats already exists on the
     * link, we need to preserve that */
    if (link->out_formats)
        ff_formats_changeref(&link->out_formats,
                                   &filt->outputs[filt_dstpad_idx]->out_formats);

    if (link->out_samplerates)
        ff_formats_changeref(&link->out_samplerates,
                                   &filt->outputs[filt_dstpad_idx]->out_samplerates);
    if (link->out_channel_layouts)
        ff_channel_layouts_changeref(&link->out_channel_layouts,
                                     &filt->outputs[filt_dstpad_idx]->out_channel_layouts);

    return 0;
}

int avfilter_config_links(AVFilterContext *filter)
{
    int (*config_link)(AVFilterLink *);
    unsigned i;
    int ret;

    for (i = 0; i < filter->nb_inputs; i ++) {
        AVFilterLink *link = filter->inputs[i];
        AVFilterLink *inlink;

        if (!link) continue;

        inlink = link->src->nb_inputs ? link->src->inputs[0] : NULL;
        link->current_pts = AV_NOPTS_VALUE;

        switch (link->init_state) {
        case AVLINK_INIT:
            continue;
        case AVLINK_STARTINIT:
            av_log(filter, AV_LOG_INFO, "circular filter chain detected\n");
            return 0;
        case AVLINK_UNINIT:
            link->init_state = AVLINK_STARTINIT;

            if ((ret = avfilter_config_links(link->src)) < 0)
                return ret;

            if (!(config_link = link->srcpad->config_props)) {
                if (link->src->nb_inputs != 1) {
                    av_log(link->src, AV_LOG_ERROR, "Source filters and filters "
                                                    "with more than one input "
                                                    "must set config_props() "
                                                    "callbacks on all outputs\n");
                    return AVERROR(EINVAL);
                }
            } else if ((ret = config_link(link)) < 0) {
                av_log(link->src, AV_LOG_ERROR,
                       "Failed to configure output pad on %s\n",
                       link->src->name);
                return ret;
            }

            switch (link->type) {
            case AVMEDIA_TYPE_VIDEO:
                if (!link->time_base.num && !link->time_base.den)
                    link->time_base = inlink ? inlink->time_base : AV_TIME_BASE_Q;

                if (!link->sample_aspect_ratio.num && !link->sample_aspect_ratio.den)
                    link->sample_aspect_ratio = inlink ?
                        inlink->sample_aspect_ratio : (AVRational){1,1};

                if (inlink && !link->frame_rate.num && !link->frame_rate.den)
                    link->frame_rate = inlink->frame_rate;

                if (inlink) {
                    if (!link->w)
                        link->w = inlink->w;
                    if (!link->h)
                        link->h = inlink->h;
                } else if (!link->w || !link->h) {
                    av_log(link->src, AV_LOG_ERROR,
                           "Video source filters must set their output link's "
                           "width and height\n");
                    return AVERROR(EINVAL);
                }
                break;

            case AVMEDIA_TYPE_AUDIO:
                if (inlink) {
                    if (!link->time_base.num && !link->time_base.den)
                        link->time_base = inlink->time_base;
                }

                if (!link->time_base.num && !link->time_base.den)
                    link->time_base = (AVRational) {1, link->sample_rate};
            }

            if ((config_link = link->dstpad->config_props))
                if ((ret = config_link(link)) < 0) {
                    av_log(link->src, AV_LOG_ERROR,
                           "Failed to configure input pad on %s\n",
                           link->dst->name);
                    return ret;
                }

            link->init_state = AVLINK_INIT;
        }
    }

    return 0;
}

void ff_tlog_link(void *ctx, AVFilterLink *link, int end)
{
    if (link->type == AVMEDIA_TYPE_VIDEO) {
        ff_tlog(ctx,
                "link[%p s:%dx%d fmt:%s %s->%s]%s",
                link, link->w, link->h,
                av_get_pix_fmt_name(link->format),
                link->src ? link->src->filter->name : "",
                link->dst ? link->dst->filter->name : "",
                end ? "\n" : "");
    } else {
        char buf[128];
        av_get_channel_layout_string(buf, sizeof(buf), -1, link->channel_layout);

        ff_tlog(ctx,
                "link[%p r:%d cl:%s fmt:%s %s->%s]%s",
                link, (int)link->sample_rate, buf,
                av_get_sample_fmt_name(link->format),
                link->src ? link->src->filter->name : "",
                link->dst ? link->dst->filter->name : "",
                end ? "\n" : "");
    }
}

int ff_request_frame(AVFilterLink *link)
{
    int ret = -1;
    FF_TPRINTF_START(NULL, request_frame); ff_tlog_link(NULL, link, 1);

    if (link->closed)
        return AVERROR_EOF;
    av_assert0(!link->frame_requested);
    link->frame_requested = 1;
    while (link->frame_requested) {
        if (link->srcpad->request_frame)
            ret = link->srcpad->request_frame(link);
        else if (link->src->inputs[0])
            ret = ff_request_frame(link->src->inputs[0]);
        if (ret == AVERROR_EOF && link->partial_buf) {
            AVFrame *pbuf = link->partial_buf;
            link->partial_buf = NULL;
            ret = ff_filter_frame_framed(link, pbuf);
        }
        if (ret < 0) {
            link->frame_requested = 0;
            if (ret == AVERROR_EOF)
                link->closed = 1;
        } else {
            av_assert0(!link->frame_requested ||
                       link->flags & FF_LINK_FLAG_REQUEST_LOOP);
        }
    }
    return ret;
}

int ff_poll_frame(AVFilterLink *link)
{
    int i, min = INT_MAX;

    if (link->srcpad->poll_frame)
        return link->srcpad->poll_frame(link);

    for (i = 0; i < link->src->nb_inputs; i++) {
        int val;
        if (!link->src->inputs[i])
            return -1;
        val = ff_poll_frame(link->src->inputs[i]);
        min = FFMIN(min, val);
    }

    return min;
}

void ff_update_link_current_pts(AVFilterLink *link, int64_t pts)
{
    if (pts == AV_NOPTS_VALUE)
        return;
    link->current_pts = av_rescale_q(pts, link->time_base, AV_TIME_BASE_Q);
    /* TODO use duration */
    if (link->graph && link->age_index >= 0)
        ff_avfilter_graph_update_heap(link->graph, link);
}

int avfilter_process_command(AVFilterContext *filter, const char *cmd, const char *arg, char *res, int res_len, int flags)
{
    if(!strcmp(cmd, "ping")){
        av_strlcatf(res, res_len, "pong from:%s %s\n", filter->filter->name, filter->name);
        return 0;
    }else if(filter->filter->process_command) {
        return filter->filter->process_command(filter, cmd, arg, res, res_len, flags);
    }
    return AVERROR(ENOSYS);
}

#define MAX_REGISTERED_AVFILTERS_NB 256

static AVFilter *registered_avfilters[MAX_REGISTERED_AVFILTERS_NB + 1];

static int next_registered_avfilter_idx = 0;

AVFilter *avfilter_get_by_name(const char *name)
{
    int i;

    for (i = 0; registered_avfilters[i]; i++)
        if (!strcmp(registered_avfilters[i]->name, name))
            return registered_avfilters[i];

    return NULL;
}

int avfilter_register(AVFilter *filter)
{
    int i;

    if (next_registered_avfilter_idx == MAX_REGISTERED_AVFILTERS_NB) {
        av_log(NULL, AV_LOG_ERROR,
               "Maximum number of registered filters %d reached, "
               "impossible to register filter with name '%s'\n",
               MAX_REGISTERED_AVFILTERS_NB, filter->name);
        return AVERROR(ENOMEM);
    }

    for(i=0; filter->inputs && filter->inputs[i].name; i++) {
        const AVFilterPad *input = &filter->inputs[i];
        av_assert0(     !input->filter_frame
                    || (!input->start_frame && !input->end_frame));
    }

    registered_avfilters[next_registered_avfilter_idx++] = filter;
    return 0;
}

AVFilter **av_filter_next(AVFilter **filter)
{
    return filter ? ++filter : &registered_avfilters[0];
}

void avfilter_uninit(void)
{
    memset(registered_avfilters, 0, sizeof(registered_avfilters));
    next_registered_avfilter_idx = 0;
}

static int pad_count(const AVFilterPad *pads)
{
    int count;

    if (!pads)
        return 0;

    for(count = 0; pads->name; count ++) pads ++;
    return count;
}

static const char *default_filter_name(void *filter_ctx)
{
    AVFilterContext *ctx = filter_ctx;
    return ctx->name ? ctx->name : ctx->filter->name;
}

static void *filter_child_next(void *obj, void *prev)
{
    AVFilterContext *ctx = obj;
    if (!prev && ctx->filter && ctx->filter->priv_class && ctx->priv)
        return ctx->priv;
    return NULL;
}

static const AVClass *filter_child_class_next(const AVClass *prev)
{
    AVFilter **f = NULL;

    /* find the filter that corresponds to prev */
    while (prev && *(f = av_filter_next(f)))
        if ((*f)->priv_class == prev)
            break;

    /* could not find filter corresponding to prev */
    if (prev && !(*f))
        return NULL;

    /* find next filter with specific options */
    while (*(f = av_filter_next(f)))
        if ((*f)->priv_class)
            return (*f)->priv_class;
    return NULL;
}

static const AVClass avfilter_class = {
    .class_name = "AVFilter",
    .item_name  = default_filter_name,
    .version    = LIBAVUTIL_VERSION_INT,
    .category   = AV_CLASS_CATEGORY_FILTER,
    .child_next = filter_child_next,
    .child_class_next = filter_child_class_next,
};

AVFilterContext *ff_filter_alloc(const AVFilter *filter, const char *inst_name)
{
    AVFilterContext *ret;

    if (!filter)
        return NULL;

    ret = av_mallocz(sizeof(AVFilterContext));
    if (!ret)
        return NULL;

    ret->av_class = &avfilter_class;
    ret->filter   = filter;
    ret->name     = inst_name ? av_strdup(inst_name) : NULL;
    if (filter->priv_size) {
        ret->priv     = av_mallocz(filter->priv_size);
        if (!ret->priv)
            goto err;
    }

    if (filter->priv_class) {
        *(const AVClass**)ret->priv = filter->priv_class;
        av_opt_set_defaults(ret->priv);
    }

    ret->nb_inputs = pad_count(filter->inputs);
    if (ret->nb_inputs ) {
        ret->input_pads   = av_malloc(sizeof(AVFilterPad) * ret->nb_inputs);
        if (!ret->input_pads)
            goto err;
        memcpy(ret->input_pads, filter->inputs, sizeof(AVFilterPad) * ret->nb_inputs);
        ret->inputs       = av_mallocz(sizeof(AVFilterLink*) * ret->nb_inputs);
        if (!ret->inputs)
            goto err;
    }

    ret->nb_outputs = pad_count(filter->outputs);
    if (ret->nb_outputs) {
        ret->output_pads  = av_malloc(sizeof(AVFilterPad) * ret->nb_outputs);
        if (!ret->output_pads)
            goto err;
        memcpy(ret->output_pads, filter->outputs, sizeof(AVFilterPad) * ret->nb_outputs);
        ret->outputs      = av_mallocz(sizeof(AVFilterLink*) * ret->nb_outputs);
        if (!ret->outputs)
            goto err;
    }
#if FF_API_FOO_COUNT
    ret->output_count = ret->nb_outputs;
    ret->input_count  = ret->nb_inputs;
#endif

    return ret;

err:
    av_freep(&ret->inputs);
    av_freep(&ret->input_pads);
    ret->nb_inputs = 0;
    av_freep(&ret->outputs);
    av_freep(&ret->output_pads);
    ret->nb_outputs = 0;
    av_freep(&ret->priv);
    av_free(ret);
    return NULL;
}

#if FF_API_AVFILTER_OPEN
int avfilter_open(AVFilterContext **filter_ctx, AVFilter *filter, const char *inst_name)
{
    *filter_ctx = ff_filter_alloc(filter, inst_name);
    return *filter_ctx ? 0 : AVERROR(ENOMEM);
}
#endif

void avfilter_free(AVFilterContext *filter)
{
    int i;
    AVFilterLink *link;

    if (!filter)
        return;

    if (filter->graph)
        ff_filter_graph_remove_filter(filter->graph, filter);

    if (filter->filter->uninit)
        filter->filter->uninit(filter);

    for (i = 0; i < filter->nb_inputs; i++) {
        if ((link = filter->inputs[i])) {
            if (link->src)
                link->src->outputs[link->srcpad - link->src->output_pads] = NULL;
            ff_formats_unref(&link->in_formats);
            ff_formats_unref(&link->out_formats);
            ff_formats_unref(&link->in_samplerates);
            ff_formats_unref(&link->out_samplerates);
            ff_channel_layouts_unref(&link->in_channel_layouts);
            ff_channel_layouts_unref(&link->out_channel_layouts);
        }
        avfilter_link_free(&link);
    }
    for (i = 0; i < filter->nb_outputs; i++) {
        if ((link = filter->outputs[i])) {
            if (link->dst)
                link->dst->inputs[link->dstpad - link->dst->input_pads] = NULL;
            ff_formats_unref(&link->in_formats);
            ff_formats_unref(&link->out_formats);
            ff_formats_unref(&link->in_samplerates);
            ff_formats_unref(&link->out_samplerates);
            ff_channel_layouts_unref(&link->in_channel_layouts);
            ff_channel_layouts_unref(&link->out_channel_layouts);
        }
        avfilter_link_free(&link);
    }

    if (filter->filter->priv_class || filter->filter->shorthand)
        av_opt_free(filter->priv);

    av_freep(&filter->name);
    av_freep(&filter->input_pads);
    av_freep(&filter->output_pads);
    av_freep(&filter->inputs);
    av_freep(&filter->outputs);
    av_freep(&filter->priv);
    while(filter->command_queue){
        ff_command_queue_pop(filter);
    }
    av_free(filter);
}

static int process_options(AVFilterContext *ctx, AVDictionary **options,
                           const char *args)
{
    const AVOption *o = NULL;
    int ret, count = 0;
    char *av_uninit(parsed_key), *av_uninit(value);
    const char *key;
    int offset= -1;

    if (!args)
        return 0;

    while (*args) {
        const char *shorthand = NULL;

        o = av_opt_next(ctx->priv, o);
        if (o) {
            if (o->type == AV_OPT_TYPE_CONST || o->offset == offset)
                continue;
            offset = o->offset;
            shorthand = o->name;
        }

        ret = av_opt_get_key_value(&args, "=", ":",
                                   shorthand ? AV_OPT_FLAG_IMPLICIT_KEY : 0,
                                   &parsed_key, &value);
        if (ret < 0) {
            if (ret == AVERROR(EINVAL))
                av_log(ctx, AV_LOG_ERROR, "No option name near '%s'\n", args);
            else
                av_log(ctx, AV_LOG_ERROR, "Unable to parse '%s': %s\n", args,
                       av_err2str(ret));
            return ret;
        }
        if (*args)
            args++;
        if (parsed_key) {
            key = parsed_key;
            while ((o = av_opt_next(ctx->priv, o))); /* discard all remaining shorthand */
        } else {
            key = shorthand;
        }

        av_log(ctx, AV_LOG_DEBUG, "Setting '%s' to value '%s'\n", key, value);
        av_dict_set(options, key, value, 0);
        if ((ret = av_opt_set(ctx->priv, key, value, 0)) < 0) {
            if (!av_opt_find(ctx->priv, key, NULL, 0, AV_OPT_SEARCH_CHILDREN | AV_OPT_SEARCH_FAKE_OBJ)) {
            if (ret == AVERROR_OPTION_NOT_FOUND)
                av_log(ctx, AV_LOG_ERROR, "Option '%s' not found\n", key);
            av_free(value);
            av_free(parsed_key);
            return ret;
            }
        }

        av_free(value);
        av_free(parsed_key);
        count++;
    }
    return count;
}

#if FF_API_AVFILTER_INIT_FILTER
int avfilter_init_filter(AVFilterContext *filter, const char *args, void *opaque)
{
    return avfilter_init_str(filter, args);
}
#endif

int avfilter_init_dict(AVFilterContext *ctx, AVDictionary **options)
{
    int ret = 0;

    if (ctx->filter->priv_class) {
        ret = av_opt_set_dict(ctx->priv, options);
        if (ret < 0) {
            av_log(ctx, AV_LOG_ERROR, "Error applying options to the filter.\n");
            return ret;
        }
    }

    if (ctx->filter->init)
        ret = ctx->filter->init(ctx);
    else if (ctx->filter->init_dict)
        ret = ctx->filter->init_dict(ctx, options);

    return ret;
}

int avfilter_init_str(AVFilterContext *filter, const char *args)
{
    AVDictionary *options = NULL;
    AVDictionaryEntry *e;
    int ret=0;

    if (args && *args) {
        if (!filter->filter->priv_class) {
            av_log(filter, AV_LOG_ERROR, "This filter does not take any "
                   "options, but options were provided: %s.\n", args);
            return AVERROR(EINVAL);
        }

#if FF_API_OLD_FILTER_OPTS
            if (   !strcmp(filter->filter->name, "format")     ||
                   !strcmp(filter->filter->name, "noformat")   ||
                   !strcmp(filter->filter->name, "frei0r")     ||
                   !strcmp(filter->filter->name, "frei0r_src") ||
                   !strcmp(filter->filter->name, "ocv")        ||
                   !strcmp(filter->filter->name, "pan")        ||
                   !strcmp(filter->filter->name, "pp")         ||
                   !strcmp(filter->filter->name, "aevalsrc")) {
            /* a hack for compatibility with the old syntax
             * replace colons with |s */
            char *copy = av_strdup(args);
            char *p    = copy;
            int nb_leading = 0; // number of leading colons to skip
            int deprecated = 0;

            if (!copy) {
                ret = AVERROR(ENOMEM);
                goto fail;
            }

            if (!strcmp(filter->filter->name, "frei0r") ||
                !strcmp(filter->filter->name, "ocv"))
                nb_leading = 1;
            else if (!strcmp(filter->filter->name, "frei0r_src"))
                nb_leading = 3;

            while (nb_leading--) {
                p = strchr(p, ':');
                if (!p) {
                    p = copy + strlen(copy);
                    break;
                }
                p++;
            }

            deprecated = strchr(p, ':') != NULL;

            if (!strcmp(filter->filter->name, "aevalsrc")) {
                deprecated = 0;
                while ((p = strchr(p, ':')) && p[1] != ':') {
                    const char *epos = strchr(p + 1, '=');
                    const char *spos = strchr(p + 1, ':');
                    const int next_token_is_opt = epos && (!spos || epos < spos);
                    if (next_token_is_opt) {
                        p++;
                        break;
                    }
                    /* next token does not contain a '=', assume a channel expression */
                    deprecated = 1;
                    *p++ = '|';
                }
                if (p && *p == ':') { // double sep '::' found
                    deprecated = 1;
                    memmove(p, p + 1, strlen(p));
                }
            } else
            while ((p = strchr(p, ':')))
                *p++ = '|';

            if (deprecated)
                av_log(filter, AV_LOG_WARNING, "This syntax is deprecated. Use "
                       "'|' to separate the list items.\n");

            av_log(filter, AV_LOG_DEBUG, "compat: called with args=[%s]\n", copy);
            ret = process_options(filter, &options, copy);
            av_freep(&copy);

            if (ret < 0)
                goto fail;
#endif
        } else {
#if CONFIG_MP_FILTER
            if (!strcmp(filter->filter->name, "mp")) {
                char *escaped;

                if (!strncmp(args, "filter=", 7))
                    args += 7;
                ret = av_escape(&escaped, args, ":=", AV_ESCAPE_MODE_BACKSLASH, 0);
                if (ret < 0) {
                    av_log(filter, AV_LOG_ERROR, "Unable to escape MPlayer filters arg '%s'\n", args);
                    goto fail;
                }
                ret = process_options(filter, &options, escaped);
                av_free(escaped);
            } else
#endif
            ret = process_options(filter, &options, args);
            if (ret < 0)
                goto fail;
        }
    }

<<<<<<< HEAD
    if (filter->filter->priv_class) {
        ret = av_opt_set_dict(filter->priv, &options);
        if (ret < 0) {
            av_log(filter, AV_LOG_ERROR, "Error applying options to the filter.\n");
            goto fail;
        }
    }

    if (filter->filter->init_opaque)
        ret = filter->filter->init_opaque(filter, NULL);
    else if (filter->filter->init)
        ret = filter->filter->init(filter);
    else if (filter->filter->init_dict)
        ret = filter->filter->init_dict(filter, &options);
=======
    ret = avfilter_init_dict(filter, &options);
>>>>>>> 1ba95a9c
    if (ret < 0)
        goto fail;

    if ((e = av_dict_get(options, "", NULL, AV_DICT_IGNORE_SUFFIX))) {
        av_log(filter, AV_LOG_ERROR, "No such option: %s.\n", e->key);
        ret = AVERROR_OPTION_NOT_FOUND;
        goto fail;
    }

fail:
    av_dict_free(&options);

    return ret;
}

const char *avfilter_pad_get_name(const AVFilterPad *pads, int pad_idx)
{
    return pads[pad_idx].name;
}

enum AVMediaType avfilter_pad_get_type(const AVFilterPad *pads, int pad_idx)
{
    return pads[pad_idx].type;
}

static int default_filter_frame(AVFilterLink *link, AVFrame *frame)
{
    return ff_filter_frame(link->dst->outputs[0], frame);
}

static int ff_filter_frame_framed(AVFilterLink *link, AVFrame *frame)
{
    int (*filter_frame)(AVFilterLink *, AVFrame *);
    AVFilterPad *dst = link->dstpad;
    AVFrame *out;
    int ret;
    AVFilterCommand *cmd= link->dst->command_queue;
    int64_t pts;

    if (link->closed) {
        av_frame_free(&frame);
        return AVERROR_EOF;
    }

    if (!(filter_frame = dst->filter_frame))
        filter_frame = default_filter_frame;

    /* copy the frame if needed */
    if (dst->needs_writable && !av_frame_is_writable(frame)) {
        av_log(link->dst, AV_LOG_DEBUG, "Copying data in avfilter.\n");

        /* Maybe use ff_copy_buffer_ref instead? */
        switch (link->type) {
        case AVMEDIA_TYPE_VIDEO:
            out = ff_get_video_buffer(link, link->w, link->h);
            break;
        case AVMEDIA_TYPE_AUDIO:
            out = ff_get_audio_buffer(link, frame->nb_samples);
            break;
        default: return AVERROR(EINVAL);
        }
        if (!out) {
            av_frame_free(&frame);
            return AVERROR(ENOMEM);
        }
        av_frame_copy_props(out, frame);

        switch (link->type) {
        case AVMEDIA_TYPE_VIDEO:
            av_image_copy(out->data, out->linesize, (const uint8_t **)frame->data, frame->linesize,
                          frame->format, frame->width, frame->height);
            break;
        case AVMEDIA_TYPE_AUDIO:
            av_samples_copy(out->extended_data, frame->extended_data,
                            0, 0, frame->nb_samples,
                            av_get_channel_layout_nb_channels(frame->channel_layout),
                            frame->format);
            break;
        default: return AVERROR(EINVAL);
        }

        av_frame_free(&frame);
    } else
        out = frame;

    while(cmd && cmd->time <= out->pts * av_q2d(link->time_base)){
        av_log(link->dst, AV_LOG_DEBUG,
               "Processing command time:%f command:%s arg:%s\n",
               cmd->time, cmd->command, cmd->arg);
        avfilter_process_command(link->dst, cmd->command, cmd->arg, 0, 0, cmd->flags);
        ff_command_queue_pop(link->dst);
        cmd= link->dst->command_queue;
    }

    pts = out->pts;
    ret = filter_frame(link, out);
    link->frame_requested = 0;
    ff_update_link_current_pts(link, pts);
    return ret;
}

static int ff_filter_frame_needs_framing(AVFilterLink *link, AVFrame *frame)
{
    int insamples = frame->nb_samples, inpos = 0, nb_samples;
    AVFrame *pbuf = link->partial_buf;
    int nb_channels = av_frame_get_channels(frame);
    int ret = 0;

    link->flags |= FF_LINK_FLAG_REQUEST_LOOP;
    /* Handle framing (min_samples, max_samples) */
    while (insamples) {
        if (!pbuf) {
            AVRational samples_tb = { 1, link->sample_rate };
            pbuf = ff_get_audio_buffer(link, link->partial_buf_size);
            if (!pbuf) {
                av_log(link->dst, AV_LOG_WARNING,
                       "Samples dropped due to memory allocation failure.\n");
                return 0;
            }
            av_frame_copy_props(pbuf, frame);
            pbuf->pts = frame->pts +
                        av_rescale_q(inpos, samples_tb, link->time_base);
            pbuf->nb_samples = 0;
        }
        nb_samples = FFMIN(insamples,
                           link->partial_buf_size - pbuf->nb_samples);
        av_samples_copy(pbuf->extended_data, frame->extended_data,
                        pbuf->nb_samples, inpos,
                        nb_samples, nb_channels, link->format);
        inpos                   += nb_samples;
        insamples               -= nb_samples;
        pbuf->nb_samples += nb_samples;
        if (pbuf->nb_samples >= link->min_samples) {
            ret = ff_filter_frame_framed(link, pbuf);
            pbuf = NULL;
        }
    }
    av_frame_free(&frame);
    link->partial_buf = pbuf;
    return ret;
}

int ff_filter_frame(AVFilterLink *link, AVFrame *frame)
{
    FF_TPRINTF_START(NULL, filter_frame); ff_tlog_link(NULL, link, 1); ff_tlog(NULL, " "); ff_tlog_ref(NULL, frame, 1);

    /* Consistency checks */
    if (link->type == AVMEDIA_TYPE_VIDEO) {
        if (strcmp(link->dst->filter->name, "scale")) {
            av_assert1(frame->format                 == link->format);
            av_assert1(frame->width               == link->w);
            av_assert1(frame->height               == link->h);
        }
    } else {
        av_assert1(frame->format                == link->format);
        av_assert1(av_frame_get_channels(frame) == link->channels);
        av_assert1(frame->channel_layout        == link->channel_layout);
        av_assert1(frame->sample_rate           == link->sample_rate);
    }

    /* Go directly to actual filtering if possible */
    if (link->type == AVMEDIA_TYPE_AUDIO &&
        link->min_samples &&
        (link->partial_buf ||
         frame->nb_samples < link->min_samples ||
         frame->nb_samples > link->max_samples)) {
        return ff_filter_frame_needs_framing(link, frame);
    } else {
        return ff_filter_frame_framed(link, frame);
    }
}

const AVClass *avfilter_get_class(void)
{
    return &avfilter_class;
}<|MERGE_RESOLUTION|>--- conflicted
+++ resolved
@@ -700,7 +700,9 @@
         }
     }
 
-    if (ctx->filter->init)
+    if (ctx->filter->init_opaque)
+        ret = ctx->filter->init_opaque(ctx, NULL);
+    else if (ctx->filter->init)
         ret = ctx->filter->init(ctx);
     else if (ctx->filter->init_dict)
         ret = ctx->filter->init_dict(ctx, options);
@@ -814,24 +816,7 @@
         }
     }
 
-<<<<<<< HEAD
-    if (filter->filter->priv_class) {
-        ret = av_opt_set_dict(filter->priv, &options);
-        if (ret < 0) {
-            av_log(filter, AV_LOG_ERROR, "Error applying options to the filter.\n");
-            goto fail;
-        }
-    }
-
-    if (filter->filter->init_opaque)
-        ret = filter->filter->init_opaque(filter, NULL);
-    else if (filter->filter->init)
-        ret = filter->filter->init(filter);
-    else if (filter->filter->init_dict)
-        ret = filter->filter->init_dict(filter, &options);
-=======
     ret = avfilter_init_dict(filter, &options);
->>>>>>> 1ba95a9c
     if (ret < 0)
         goto fail;
 
