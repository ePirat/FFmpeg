--- conflicted
+++ resolved
@@ -75,24 +75,18 @@
 
     rate = mmf_rate_code(s->streams[0]->codecpar->sample_rate);
     if (rate < 0) {
-<<<<<<< HEAD
         av_log(s, AV_LOG_ERROR, "Unsupported sample rate %d, supported are 4000, 8000, 11025, 22050 and 44100\n",
-               s->streams[0]->codec->sample_rate);
+               s->streams[0]->codecpar->sample_rate);
         return AVERROR(EINVAL);
     }
 
-    mmf->stereo = s->streams[0]->codec->channels > 1;
+    mmf->stereo = s->streams[0]->codecpar->channels > 1;
     if (mmf->stereo &&
         s->strict_std_compliance > FF_COMPLIANCE_EXPERIMENTAL) {
         av_log(s, AV_LOG_ERROR, "Yamaha SMAF stereo is experimental, "
                "add '-strict %d' if you want to use it.\n",
                FF_COMPLIANCE_EXPERIMENTAL);
         return AVERROR(EINVAL);
-=======
-        av_log(s, AV_LOG_ERROR, "Unsupported sample rate %d\n",
-               s->streams[0]->codecpar->sample_rate);
-        return -1;
->>>>>>> 9200514a
     }
 
     ffio_wfourcc(pb, "MMMD");
@@ -167,13 +161,8 @@
 
         /* "play wav" */
         avio_w8(pb, 0); /* start time */
-<<<<<<< HEAD
         avio_w8(pb, (mmf->stereo << 6) | 1); /* (channel << 6) | wavenum */
-        gatetime = size * 500 / s->streams[0]->codec->sample_rate;
-=======
-        avio_w8(pb, 1); /* (channel << 6) | wavenum */
         gatetime = size * 500 / s->streams[0]->codecpar->sample_rate;
->>>>>>> 9200514a
         put_varlength(pb, gatetime); /* duration */
 
         /* "nop" */
@@ -273,25 +262,14 @@
     if (!st)
         return AVERROR(ENOMEM);
 
-<<<<<<< HEAD
-    st->codec->codec_type            = AVMEDIA_TYPE_AUDIO;
-    st->codec->codec_id              = AV_CODEC_ID_ADPCM_YAMAHA;
-    st->codec->sample_rate           = rate;
-    st->codec->channels              = (params >> 7) + 1;
-    st->codec->channel_layout        = params >> 7 ? AV_CH_LAYOUT_STEREO : AV_CH_LAYOUT_MONO;
-    st->codec->bits_per_coded_sample = 4;
-    st->codec->bit_rate              = st->codec->sample_rate *
-                                       st->codec->bits_per_coded_sample;
-=======
     st->codecpar->codec_type            = AVMEDIA_TYPE_AUDIO;
     st->codecpar->codec_id              = AV_CODEC_ID_ADPCM_YAMAHA;
     st->codecpar->sample_rate           = rate;
-    st->codecpar->channels              = 1;
-    st->codecpar->channel_layout        = AV_CH_LAYOUT_MONO;
+    st->codecpar->channels              = (params >> 7) + 1;
+    st->codecpar->channel_layout        = params >> 7 ? AV_CH_LAYOUT_STEREO : AV_CH_LAYOUT_MONO;
     st->codecpar->bits_per_coded_sample = 4;
     st->codecpar->bit_rate              = st->codecpar->sample_rate *
                                           st->codecpar->bits_per_coded_sample;
->>>>>>> 9200514a
 
     avpriv_set_pts_info(st, 64, 1, st->codecpar->sample_rate);
 
