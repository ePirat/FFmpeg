--- conflicted
+++ resolved
@@ -255,14 +255,9 @@
         return AVERROR_PATCHWELCOME;
     }
 
-<<<<<<< HEAD
+    ff_set_sar(avctx, avctx->sample_aspect_ratio);
+
     if ((ret = ff_get_buffer(avctx, p, 0)) < 0)
-=======
-    ff_set_sar(avctx, avctx->sample_aspect_ratio);
-
-    if ((ret = ff_get_buffer(avctx, p, 0)) < 0) {
-        av_log(avctx, AV_LOG_ERROR, "get_buffer() failed\n");
->>>>>>> 9e500efd
         return ret;
 
     // Move pointer to offset from start of file
